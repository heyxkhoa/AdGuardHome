# AdGuard Home Changelog

All notable changes to this project will be documented in this file.

The format is based on
[*Keep a Changelog*](https://keepachangelog.com/en/1.0.0/),
and this project adheres to
[Semantic Versioning](https://semver.org/spec/v2.0.0.html).



## [Unreleased]

<!--
## [v0.108.0] - TBA

## [v0.107.24] - 2023-02-22 (APPROX.)

See also the [v0.107.24 GitHub milestone][ms-v0.107.24].

[ms-v0.107.24]: https://github.com/AdguardTeam/AdGuardHome/milestone/60?closed=1

NOTE: Add new changes BELOW THIS COMMENT.
-->

### Added

<<<<<<< HEAD
- The new HTTP API `POST /control/protection`, that updates protection state
  and adds an optional pause duration ([#1333]).  The format of request body
  is described in `openapi/openapi.yaml`.  The duration of this pause could
  also be set with the new config field `protection_disabled_until` in `dns`
  section of the YAML configuration file.
=======
- The ability to exclude domain names from the query log by using the new
  `querylog.ignored` field ([#1717], [#4299].

#### Configuration Changes

In this release, the schema version has changed from 14 to 15.

- The fields `dns.…` have been moved to the new `querylog` object.

  ```yaml
  # BEFORE:
  'dns':
    'querylog_enabled': true
    'querylog_file_enabled': true
    'querylog_interval': '2160h'
    'querylog_size_memory': 1000

  # AFTER:
  'querylog':
    'enabled': true
    'file_enabled': true
    'interval': '2160h'
    'size_memory': 1000
  ```

  To rollback this change, rename and move properties back into the `dns`
  object, remove `querylog` object and `querylog.ignored` property, and change
  the `schema_version` back to `14`.
>>>>>>> 4baa6e69

### Fixed

- The icon for League Of Legends on the Blocked services page ([#5433]).

<<<<<<< HEAD
[#1333]: https://github.com/AdguardTeam/AdGuardHome/issues/1333
=======
[#1717]: https://github.com/AdguardTeam/AdGuardHome/issues/1717
[#4299]: https://github.com/AdguardTeam/AdGuardHome/issues/4299
>>>>>>> 4baa6e69
[#5433]: https://github.com/AdguardTeam/AdGuardHome/issues/5433

<!--
NOTE: Add new changes ABOVE THIS COMMENT.
-->



## [v0.107.23] - 2023-02-01

See also the [v0.107.23 GitHub milestone][ms-v0.107.23].

### Added

- DNS64 support ([#5117]).  The function may be enabled with new `use_dns64`
  field under `dns` object in the configuration along with `dns64_prefixes`, the
  set of exclusion prefixes to filter AAAA responses.  The Well-Known Prefix
  (`64:ff9b::/96`) is used if no custom prefixes are specified.

### Fixed

- Filtering rules with `*` as the hostname not working properly ([#5245]).
- Various dark theme bugs ([#5375]).

### Removed

- The “beta frontend” and the corresponding APIs.  They never quite worked
  properly, and the future new version of AdGuard Home API will probably be
  different.

  Correspondingly, the configuration parameter `beta_bind_port` has been removed
  as well.

[#5117]: https://github.com/AdguardTeam/AdGuardHome/issues/5117
[#5245]: https://github.com/AdguardTeam/AdGuardHome/issues/5245
[#5375]: https://github.com/AdguardTeam/AdGuardHome/issues/5375

[ms-v0.107.23]: https://github.com/AdguardTeam/AdGuardHome/milestone/59?closed=1



## [v0.107.22] - 2023-01-19

See also the [v0.107.22 GitHub milestone][ms-v0.107.22].

### Added

- Experimental Dark UI theme ([#613]).
- The new HTTP API `PUT /control/profile/update`, that updates current user
  language and UI theme.  The format of request body is described in
  `openapi/openapi.yaml`.

### Changed

- The HTTP API `GET /control/profile` now returns enhanced object with
  current user's name, language, and UI theme.  The format of response body is
  described in `openapi/openapi.yaml` and `openapi/CHANGELOG.md`.

### Fixed

- `AdGuardHome --update` freezing when another instance of AdGuard Home is
  running ([#4223], [#5191]).
- The `--update` flag performing an update even when there is no version change.
- Failing HTTPS redirection on saving the encryption settings ([#4898]).
- Zeroing rules counter of erroneously edited filtering rule lists ([#5290]).
- Filters updating strategy, which could sometimes lead to use of broken or
  incompletely downloaded lists ([#5258]).

[#613]:  https://github.com/AdguardTeam/AdGuardHome/issues/613
[#5191]: https://github.com/AdguardTeam/AdGuardHome/issues/5191
[#5290]: https://github.com/AdguardTeam/AdGuardHome/issues/5290
[#5258]: https://github.com/AdguardTeam/AdGuardHome/issues/5258

[ms-v0.107.22]: https://github.com/AdguardTeam/AdGuardHome/milestone/58?closed=1



## [v0.107.21] - 2022-12-15

See also the [v0.107.21 GitHub milestone][ms-v0.107.21].

### Changed

- The URLs of the default filters for new installations are synchronized to
  those introduced in v0.107.20 ([#5238]).

  **NOTE:** Some users may need to re-add the lists from the vetted filter lists
  to update the URLs to the new ones.  Custom filters added by users themselves
  do not require re-adding.

### Fixed

- Errors popping up during updates of settings, which could sometimes cause the
  server to stop responding ([#5251]).

[#5238]: https://github.com/AdguardTeam/AdGuardHome/issues/5238
[#5251]: https://github.com/AdguardTeam/AdGuardHome/issues/5251

[ms-v0.107.21]: https://github.com/AdguardTeam/AdGuardHome/milestone/57?closed=1



## [v0.107.20] - 2022-12-07

See also the [v0.107.20 GitHub milestone][ms-v0.107.20].

### Security

- Go version has been updated to prevent the possibility of exploiting the
  CVE-2022-41717 and CVE-2022-41720 Go vulnerabilities fixed in [Go
  1.18.9][go-1.18.9].

### Added

- The ability to clear the DNS cache ([#5190]).

### Changed

- DHCP server initialization errors are now logged at debug level if the server
  itself disabled ([#4944]).

### Fixed

- Wrong validation error messages on the DHCP configuration page ([#5208]).
- Slow upstream checks making the API unresponsive ([#5193]).
- The TLS initialization errors preventing AdGuard Home from starting ([#5189]).
  Instead, AdGuard Home disables encryption and shows an error message on the
  encryption settings page in the UI, which was the intended previous behavior.
- URLs of some vetted blocklists.

[#4944]: https://github.com/AdguardTeam/AdGuardHome/issues/4944
[#5189]: https://github.com/AdguardTeam/AdGuardHome/issues/5189
[#5190]: https://github.com/AdguardTeam/AdGuardHome/issues/5190
[#5193]: https://github.com/AdguardTeam/AdGuardHome/issues/5193
[#5208]: https://github.com/AdguardTeam/AdGuardHome/issues/5208

[go-1.18.9]:    https://groups.google.com/g/golang-announce/c/L_3rmdT0BMU
[ms-v0.107.20]: https://github.com/AdguardTeam/AdGuardHome/milestone/56?closed=1



## [v0.107.19] - 2022-11-23

See also the [v0.107.19 GitHub milestone][ms-v0.107.19].

### Added

- The ability to block popular Mastodon instances
  ([AdguardTeam/HostlistsRegistry#100]).
- The new `--update` command-line option, which allows updating AdGuard Home
  silently ([#4223]).

### Changed

- Minor UI changes.

[#4223]: https://github.com/AdguardTeam/AdGuardHome/issues/4223

[ms-v0.107.19]: https://github.com/AdguardTeam/AdGuardHome/milestone/55?closed=1

[AdguardTeam/HostlistsRegistry#100]: https://github.com/AdguardTeam/HostlistsRegistry/pull/100



## [v0.107.18] - 2022-11-08

See also the [v0.107.18 GitHub milestone][ms-v0.107.18].

### Fixed

- Crash on some systems when domains from system hosts files are processed
  ([#5089]).

[#5089]: https://github.com/AdguardTeam/AdGuardHome/issues/5089

[ms-v0.107.18]: https://github.com/AdguardTeam/AdGuardHome/milestone/54?closed=1



## [v0.107.17] - 2022-11-02

See also the [v0.107.17 GitHub milestone][ms-v0.107.17].

### Security

- Go version has been updated to prevent the possibility of exploiting the
  CVE-2022-41716 Go vulnerability fixed in [Go 1.18.8][go-1.18.8].

### Added

- The warning message when adding a certificate having no IP addresses
  ([#4898]).
- Several new blockable services ([#3972]).  Those will now be more in sync with
  the services that are already blockable in AdGuard DNS.
- A new HTTP API, `GET /control/blocked_services/all`, that lists all available
  blocked services and their data, such as SVG icons ([#3972]).
- The new optional `tls.override_tls_ciphers` property, which allows
  overriding TLS ciphers used by AdGuard Home ([#4925], [#4990]).
- The ability to serve DNS on link-local IPv6 addresses ([#2926]).
- The ability to put [ClientIDs][clientid] into DNS-over-HTTPS hostnames as
  opposed to URL paths ([#3418]).  Note that AdGuard Home checks the server name
  only if the URL does not contain a ClientID.

### Changed

- DNS-over-TLS resolvers aren't returned anymore when the configured TLS
  certificate contains no IP addresses ([#4927]).
- Responses with `SERVFAIL` code are now cached for at least 30 seconds.

### Deprecated

- The `GET /control/blocked_services/services` HTTP API; use the new
  `GET /control/blocked_services/all` API instead ([#3972]).

### Fixed

- ClientIDs not working when using DNS-over-HTTPS with HTTP/3.
- Editing the URL of an enabled rule list also includes validation of the filter
  contents preventing from saving a bad one ([#4916]).
- The default value of `dns.cache_size` accidentally set to 0 has now been
  reverted to 4 MiB ([#5010]).
- Responses for which the DNSSEC validation had explicitly been omitted aren't
  cached now ([#4942]).
- Web UI not switching to HTTP/3 ([#4986], [#4993]).

[#2926]: https://github.com/AdguardTeam/AdGuardHome/issues/2926
[#3418]: https://github.com/AdguardTeam/AdGuardHome/issues/3418
[#3972]: https://github.com/AdguardTeam/AdGuardHome/issues/3972
[#4898]: https://github.com/AdguardTeam/AdGuardHome/issues/4898
[#4916]: https://github.com/AdguardTeam/AdGuardHome/issues/4916
[#4925]: https://github.com/AdguardTeam/AdGuardHome/issues/4925
[#4942]: https://github.com/AdguardTeam/AdGuardHome/issues/4942
[#4986]: https://github.com/AdguardTeam/AdGuardHome/issues/4986
[#4990]: https://github.com/AdguardTeam/AdGuardHome/issues/4990
[#4993]: https://github.com/AdguardTeam/AdGuardHome/issues/4993
[#5010]: https://github.com/AdguardTeam/AdGuardHome/issues/5010

[clientid]:     https://github.com/AdguardTeam/AdGuardHome/wiki/Clients#clientid
[go-1.18.8]:    https://groups.google.com/g/golang-announce/c/mbHY1UY3BaM
[ms-v0.107.17]: https://github.com/AdguardTeam/AdGuardHome/milestone/53?closed=1



## [v0.107.16] - 2022-10-07

This is a security update.  There is no GitHub milestone, since no GitHub issues
were resolved.

### Security

- Go version has been updated to prevent the possibility of exploiting the
  CVE-2022-2879, CVE-2022-2880, and CVE-2022-41715 Go vulnerabilities fixed in
  [Go 1.18.7][go-1.18.7].

[go-1.18.7]: https://groups.google.com/g/golang-announce/c/xtuG5faxtaU



## [v0.107.15] - 2022-10-03

See also the [v0.107.15 GitHub milestone][ms-v0.107.15].

### Security

- As an additional CSRF protection measure, AdGuard Home now ensures that
  requests that change its state but have no body (such as `POST
  /control/stats_reset` requests) do not have a `Content-Type` header set on
  them ([#4970]).

### Added

#### Experimental HTTP/3 Support

See [#3955] and the related issues for more details.  These features are still
experimental and may break or change in the future.

- DNS-over-HTTP/3 DNS and web UI client request support.  This feature must be
  explicitly enabled by setting the new property `dns.serve_http3` in the
  configuration file to `true`.
- DNS-over-HTTP upstreams can now upgrade to HTTP/3 if the new configuration
  file property `dns.use_http3_upstreams` is set to `true`.
- Upstreams with forced DNS-over-HTTP/3 and no fallback to prior HTTP versions
  using the `h3://` scheme.

### Fixed

- User-specific blocked services not applying correctly ([#4945], [#4982],
  [#4983]).
- `only application/json is allowed` errors in various APIs ([#4970]).

[#3955]: https://github.com/AdguardTeam/AdGuardHome/issues/3955
[#4945]: https://github.com/AdguardTeam/AdGuardHome/issues/4945
[#4970]: https://github.com/AdguardTeam/AdGuardHome/issues/4970
[#4982]: https://github.com/AdguardTeam/AdGuardHome/issues/4982
[#4983]: https://github.com/AdguardTeam/AdGuardHome/issues/4983

[ms-v0.107.15]: https://github.com/AdguardTeam/AdGuardHome/milestone/51?closed=1



## [v0.107.14] - 2022-09-29

See also the [v0.107.14 GitHub milestone][ms-v0.107.14].

### Security

A Cross-Site Request Forgery (CSRF) vulnerability has been discovered.  We thank
Daniel Elkabes from Mend.io for reporting this vulnerability to us.  This is
[CVE-2022-32175].

#### `SameSite` Policy

The `SameSite` policy on the AdGuard Home session cookies is now set to `Lax`.
Which means that the only cross-site HTTP request for which the browser is
allowed to send the session cookie is navigating to the AdGuard Home domain.

**Users are strongly advised to log out, clear browser cache, and log in again
after updating.**

#### Removal Of Plain-Text APIs (BREAKING API CHANGE)

We have implemented several measures to prevent such vulnerabilities in the
future, but some of these measures break backwards compatibility for the sake of
better protection.

The following APIs, which previously accepted or returned `text/plain` data,
now accept or return data as JSON.  All new formats for the request and response
bodies are documented in `openapi/openapi.yaml` and `openapi/CHANGELOG.md`.

- `GET  /control/i18n/current_language`;
- `POST /control/dhcp/find_active_dhcp`;
- `POST /control/filtering/set_rules`;
- `POST /control/i18n/change_language`.

#### Stricter Content-Type Checks (BREAKING API CHANGE)

All JSON APIs that expect a body now check if the request actually has
`Content-Type` set to `application/json`.

#### Other Security Changes

- Weaker cipher suites that use the CBC (cipher block chaining) mode of
  operation have been disabled ([#2993]).

### Added

- Support for plain (unencrypted) HTTP/2 ([#4930]).  This is useful for AdGuard
  Home installations behind a reverse proxy.

### Fixed

- Incorrect path template in DDR responses ([#4927]).

[#2993]: https://github.com/AdguardTeam/AdGuardHome/issues/2993
[#4927]: https://github.com/AdguardTeam/AdGuardHome/issues/4927
[#4930]: https://github.com/AdguardTeam/AdGuardHome/issues/4930

[CVE-2022-32175]: https://www.cvedetails.com/cve/CVE-2022-32175
[ms-v0.107.14]:   https://github.com/AdguardTeam/AdGuardHome/milestone/50?closed=1



## [v0.107.13] - 2022-09-14

See also the [v0.107.13 GitHub milestone][ms-v0.107.13].

### Added

- The new optional `dns.ipset_file` property, which can be set in the
  configuration file.  It allows loading the `ipset` list from a file, just like
  `dns.upstream_dns_file` does for upstream servers ([#4686]).

### Changed

- The minimum DHCP message size is reassigned back to BOOTP's constraint of 300
  bytes ([#4904]).

### Fixed

- Panic when adding a static lease within the disabled DHCP server ([#4722]).

[#4686]: https://github.com/AdguardTeam/AdGuardHome/issues/4686
[#4722]: https://github.com/AdguardTeam/AdGuardHome/issues/4722
[#4904]: https://github.com/AdguardTeam/AdGuardHome/issues/4904

[ms-v0.107.13]: https://github.com/AdguardTeam/AdGuardHome/milestone/49?closed=1



## [v0.107.12] - 2022-09-07

See also the [v0.107.12 GitHub milestone][ms-v0.107.12].

### Security

- Go version has been updated to prevent the possibility of exploiting the
  CVE-2022-27664 and CVE-2022-32190 Go vulnerabilities fixed in
  [Go 1.18.6][go-1.18.6].

### Added

- New `bool`, `dur`, `u8`, and `u16` DHCP options to provide more convenience on
  options control by setting values in a human-readable format ([#4705]).  See
  also a [Wiki page][wiki-dhcp-opts].
- New `del` DHCP option which removes the corresponding option from server's
  response ([#4337]).  See also a [Wiki page][wiki-dhcp-opts].

  **NOTE:** This modifier affects all the parameters in the response and not
  only the requested ones.
- A new HTTP API, `GET /control/blocked_services/services`, that lists all
  available blocked services ([#4535]).

### Changed

- The DHCP options handling is now closer to the [RFC 2131][rfc-2131] ([#4705]).
- When the DHCP server is enabled, queries for domain names under
  `dhcp.local_domain_name` not pointing to real DHCP client hostnames are now
  processed by filters ([#4865]).
- The `DHCPREQUEST` handling is now closer to the [RFC 2131][rfc-2131]
  ([#4863]).
- The internal DNS client, used to resolve hostnames of external clients and
  also during automatic updates, now respects the upstream mode settings for the
  main DNS client ([#4403]).

### Deprecated

- Ports 784 and 8853 for DNS-over-QUIC in Docker images.  Users who still serve
  DoQ on these ports are encouraged to move to the standard port 853.  These
  ports will be removed from the `EXPOSE` section of our `Dockerfile` in a
  future release.
- Go 1.18 support.  Future versions will require at least Go 1.19 to build.

### Fixed

- The length of the DHCP server's response is now at least 576 bytes as per
  [RFC 2131][rfc-2131] recommendation ([#4337]).
- Dynamic leases created with empty hostnames ([#4745]).
- Unnecessary logging of non-critical statistics errors ([#4850]).

[#4337]: https://github.com/AdguardTeam/AdGuardHome/issues/4337
[#4403]: https://github.com/AdguardTeam/AdGuardHome/issues/4403
[#4535]: https://github.com/AdguardTeam/AdGuardHome/issues/4535
[#4705]: https://github.com/AdguardTeam/AdGuardHome/issues/4705
[#4745]: https://github.com/AdguardTeam/AdGuardHome/issues/4745
[#4850]: https://github.com/AdguardTeam/AdGuardHome/issues/4850
[#4863]: https://github.com/AdguardTeam/AdGuardHome/issues/4863
[#4865]: https://github.com/AdguardTeam/AdGuardHome/issues/4865

[go-1.18.6]:      https://groups.google.com/g/golang-announce/c/x49AQzIVX-s
[ms-v0.107.12]:   https://github.com/AdguardTeam/AdGuardHome/milestone/48?closed=1
[rfc-2131]:       https://datatracker.ietf.org/doc/html/rfc2131
[wiki-dhcp-opts]: https://github.com/adguardTeam/adGuardHome/wiki/DHCP#config-4



## [v0.107.11] - 2022-08-19

See also the [v0.107.11 GitHub milestone][ms-v0.107.11].

### Added

- Bilibili service blocking ([#4795]).

### Changed

- DNS-over-QUIC connections now use keepalive.

### Fixed

- Migrations from releases older than v0.107.7 failing ([#4846]).

[#4795]: https://github.com/AdguardTeam/AdGuardHome/issues/4795
[#4846]: https://github.com/AdguardTeam/AdGuardHome/issues/4846

[ms-v0.107.11]: https://github.com/AdguardTeam/AdGuardHome/milestone/47?closed=1



## [v0.107.10] - 2022-08-17

See also the [v0.107.10 GitHub milestone][ms-v0.107.10].

### Added

- Arabic localization.
- Support for Discovery of Designated Resolvers (DDR) according to the [RFC
  draft][ddr-draft] ([#4463]).

### Changed

- Our snap package now uses the `core22` image as its base ([#4843]).

### Fixed

- DHCP not working on most OSes ([#4836]).
- `invalid argument` errors during update checks on older Linux kernels
  ([#4670]).
- Data races and concurrent map access in statistics module ([#4358], [#4342]).

[#4342]: https://github.com/AdguardTeam/AdGuardHome/issues/4342
[#4358]: https://github.com/AdguardTeam/AdGuardHome/issues/4358
[#4670]: https://github.com/AdguardTeam/AdGuardHome/issues/4670
[#4836]: https://github.com/AdguardTeam/AdGuardHome/issues/4836
[#4843]: https://github.com/AdguardTeam/AdGuardHome/issues/4843

[ddr-draft]:    https://datatracker.ietf.org/doc/html/draft-ietf-add-ddr-08
[ms-v0.107.10]: https://github.com/AdguardTeam/AdGuardHome/milestone/46?closed=1



## [v0.107.9] - 2022-08-03

See also the [v0.107.9 GitHub milestone][ms-v0.107.9].

### Security

- Go version has been updated to prevent the possibility of exploiting the
  CVE-2022-32189 Go vulnerability fixed in [Go 1.18.5][go-1.18.5].  Go 1.17
  support has also been removed, as it has reached end of life and will not
  receive security updates.

### Added

- Domain-specific upstream servers test.  If such test fails, a warning message
  is shown ([#4517]).
- `windows/arm64` support ([#3057]).

### Changed

- UI and update links have been changed to make them more resistant to DNS
  blocking.

### Fixed

- DHCP not working on most OSes ([#4836]).
- Several UI issues ([#4775], [#4776], [#4782]).

### Removed

- Go 1.17 support, as it has reached end of life.

[#3057]: https://github.com/AdguardTeam/AdGuardHome/issues/3057
[#4517]: https://github.com/AdguardTeam/AdGuardHome/issues/4517
[#4775]: https://github.com/AdguardTeam/AdGuardHome/issues/4775
[#4776]: https://github.com/AdguardTeam/AdGuardHome/issues/4776
[#4782]: https://github.com/AdguardTeam/AdGuardHome/issues/4782
[#4836]: https://github.com/AdguardTeam/AdGuardHome/issues/4836

[go-1.18.5]:   https://groups.google.com/g/golang-announce/c/YqYYG87xB10
[ms-v0.107.9]: https://github.com/AdguardTeam/AdGuardHome/milestone/45?closed=1



## [v0.107.8] - 2022-07-13

See also the [v0.107.8 GitHub milestone][ms-v0.107.8].

### Security

- Go version has been updated to prevent the possibility of exploiting the
  CVE-2022-1705, CVE-2022-32148, CVE-2022-30631, and other Go vulnerabilities
  fixed in [Go 1.17.12][go-1.17.12].

  <!--
      TODO(a.garipov): Use the above format in all similar announcements below.
  -->

### Fixed

- DHCP lease validation incorrectly letting users assign the IP address of the
  gateway as the address of the lease ([#4698]).
- Updater no longer expects a hardcoded name for  `AdGuardHome` executable
  ([#4219]).
- Inconsistent names of runtime clients from hosts files ([#4683]).
- PTR requests for addresses leased by DHCP will now be resolved into hostnames
  under `dhcp.local_domain_name` ([#4699]).
- Broken service installation on OpenWrt ([#4677]).

[#4219]: https://github.com/AdguardTeam/AdGuardHome/issues/4219
[#4677]: https://github.com/AdguardTeam/AdGuardHome/issues/4677
[#4683]: https://github.com/AdguardTeam/AdGuardHome/issues/4683
[#4698]: https://github.com/AdguardTeam/AdGuardHome/issues/4698
[#4699]: https://github.com/AdguardTeam/AdGuardHome/issues/4699

[go-1.17.12]:  https://groups.google.com/g/golang-announce/c/nqrv9fbR0zE
[ms-v0.107.8]: https://github.com/AdguardTeam/AdGuardHome/milestone/44?closed=1



## [v0.107.7] - 2022-06-06

See also the [v0.107.7 GitHub milestone][ms-v0.107.7].

### Security

- Go version has been updated to prevent the possibility of exploiting the
  [CVE-2022-29526], [CVE-2022-30634], [CVE-2022-30629], [CVE-2022-30580], and
  [CVE-2022-29804] Go vulnerabilities.
- Enforced password strength policy ([#3503]).

### Added

- Support for the final DNS-over-QUIC standard, [RFC 9250][rfc-9250] ([#4592]).
- Support upstreams for subdomains of a domain only ([#4503]).
- The ability to control each source of runtime clients separately via
  `clients.runtime_sources` configuration object ([#3020]).
- The ability to customize the set of networks that are considered private
  through the new `dns.private_networks` property in the configuration file
  ([#3142]).
- EDNS Client-Subnet information in the request details section of a query log
  record ([#3978]).
- Support for hostnames for plain UDP upstream servers using the `udp://` scheme
  ([#4166]).
- Logs are now collected by default on FreeBSD and OpenBSD when AdGuard Home is
  installed as a service ([#4213]).

### Changed

- On OpenBSD, the daemon script now uses the recommended `/bin/ksh` shell
  instead of the `/bin/sh` one ([#4533]).  To apply this change, backup your
  data and run `AdGuardHome -s uninstall && AdGuardHome -s install`.
- The default DNS-over-QUIC port number is now `853` instead of `754` in
  accordance with [RFC 9250][rfc-9250] ([#4276]).
- Reverse DNS now has a greater priority as the source of runtime clients'
  information than ARP neighborhood.
- Improved detection of runtime clients through more resilient ARP processing
  ([#3597]).
- The TTL of responses served from the optimistic cache is now lowered to 10
  seconds.
- Domain-specific private reverse DNS upstream servers are now validated to
  allow only `*.in-addr.arpa` and `*.ip6.arpa` domains pointing to
  locally-served networks ([#3381]).

  **NOTE:**  If you already have invalid entries in your configuration, consider
  removing them manually, since they essentially had no effect.
- Response filtering is now performed using the record types of the answer
  section of messages as opposed to the type of the question ([#4238]).
- Instead of adding the build time information, the build scripts now use the
  standardized environment variable [`SOURCE_DATE_EPOCH`][repr] to add the date
  of the commit from which the binary was built ([#4221]).  This should simplify
  reproducible builds for package maintainers and those who compile their own
  AdGuard Home.
- The property `local_domain_name` is now in the `dhcp` object in the
  configuration file to avoid confusion ([#3367]).
- The `dns.bogus_nxdomain` property in the configuration file now supports CIDR
  notation alongside IP addresses ([#1730]).

#### Configuration Changes

In this release, the schema version has changed from 12 to 14.

- Object `clients`, which in schema versions 13 and earlier was an array of
  actual persistent clients, is now consist of `persistent` and
  `runtime_sources` properties:

  ```yaml
  # BEFORE:
  'clients':
  - name: client-name
    # …

  # AFTER:
  'clients':
    'persistent':
      - name: client-name
        # …
    'runtime_sources':
      whois: true
      arp: true
      rdns: true
      dhcp: true
      hosts: true
  ```

  The value for `clients.runtime_sources.rdns` field is taken from
  `dns.resolve_clients` property.  To rollback this change, remove the
  `runtime_sources` property, move the contents of `persistent` into the
  `clients` itself, the value of `clients.runtime_sources.rdns` into the
  `dns.resolve_clients`, and change the `schema_version` back to `13`.
- Property `local_domain_name`, which in schema versions 12 and earlier used to
  be a part of the `dns` object, is now a part of the `dhcp` object:

  ```yaml
  # BEFORE:
  'dns':
    # …
    'local_domain_name': 'lan'

  # AFTER:
  'dhcp':
    # …
    'local_domain_name': 'lan'
  ```

  To rollback this change, move the property back into the `dns` object and
  change the `schema_version` back to `12`.

### Deprecated

- The `--no-etc-hosts` option.  Its functionality is now controlled by
  `clients.runtime_sources.hosts` configuration property.  v0.109.0 will remove
  the flag completely.

### Fixed

- Query log occasionally going into an infinite loop ([#4591]).
- Service startup on boot on systems using SysV-init ([#4480]).
- Detection of the stopped service status on macOS and Linux ([#4273]).
- Case-sensitive ClientID ([#4542]).
- Slow version update queries making other HTTP APIs unresponsive ([#4499]).
- ARP tables refreshing process causing excessive PTR requests ([#3157]).

[#1730]: https://github.com/AdguardTeam/AdGuardHome/issues/1730
[#3020]: https://github.com/AdguardTeam/AdGuardHome/issues/3020
[#3142]: https://github.com/AdguardTeam/AdGuardHome/issues/3142
[#3157]: https://github.com/AdguardTeam/AdGuardHome/issues/3157
[#3367]: https://github.com/AdguardTeam/AdGuardHome/issues/3367
[#3381]: https://github.com/AdguardTeam/AdGuardHome/issues/3381
[#3503]: https://github.com/AdguardTeam/AdGuardHome/issues/3503
[#3597]: https://github.com/AdguardTeam/AdGuardHome/issues/3597
[#3978]: https://github.com/AdguardTeam/AdGuardHome/issues/3978
[#4166]: https://github.com/AdguardTeam/AdGuardHome/issues/4166
[#4213]: https://github.com/AdguardTeam/AdGuardHome/issues/4213
[#4221]: https://github.com/AdguardTeam/AdGuardHome/issues/4221
[#4238]: https://github.com/AdguardTeam/AdGuardHome/issues/4238
[#4273]: https://github.com/AdguardTeam/AdGuardHome/issues/4273
[#4276]: https://github.com/AdguardTeam/AdGuardHome/issues/4276
[#4480]: https://github.com/AdguardTeam/AdGuardHome/issues/4480
[#4499]: https://github.com/AdguardTeam/AdGuardHome/issues/4499
[#4503]: https://github.com/AdguardTeam/AdGuardHome/issues/4503
[#4533]: https://github.com/AdguardTeam/AdGuardHome/issues/4533
[#4542]: https://github.com/AdguardTeam/AdGuardHome/issues/4542
[#4591]: https://github.com/AdguardTeam/AdGuardHome/issues/4591
[#4592]: https://github.com/AdguardTeam/AdGuardHome/issues/4592

[CVE-2022-29526]: https://www.cvedetails.com/cve/CVE-2022-29526
[CVE-2022-29804]: https://www.cvedetails.com/cve/CVE-2022-29804
[CVE-2022-30580]: https://www.cvedetails.com/cve/CVE-2022-30580
[CVE-2022-30629]: https://www.cvedetails.com/cve/CVE-2022-30629
[CVE-2022-30634]: https://www.cvedetails.com/cve/CVE-2022-30634
[ms-v0.107.7]:    https://github.com/AdguardTeam/AdGuardHome/milestone/43?closed=1
[rfc-9250]:       https://datatracker.ietf.org/doc/html/rfc9250



## [v0.107.6] - 2022-04-13

See also the [v0.107.6 GitHub milestone][ms-v0.107.6].

### Security

- `User-Agent` HTTP header removed from outgoing DNS-over-HTTPS requests.
- Go version has been updated to prevent the possibility of exploiting the
  [CVE-2022-24675], [CVE-2022-27536], and [CVE-2022-28327] Go vulnerabilities.

### Added

- Support for SVCB/HTTPS parameter `dohpath` in filtering rules with
  the `dnsrewrite` modifier according to the [RFC draft][dns-draft-02]
  ([#4463]).

### Changed

- Filtering rules with the `dnsrewrite` modifier that create SVCB or HTTPS
  responses should use `ech` instead of `echconfig` to conform with the [latest
  drafts][svcb-draft-08].

### Deprecated

- SVCB/HTTPS parameter name `echconfig` in filtering rules with the `dnsrewrite`
  modifier.  Use `ech` instead.  v0.109.0 will remove support for the outdated
  name `echconfig`.
- Obsolete `--no-mem-optimization` option ([#4437]).  v0.109.0 will remove the
  flag completely.

### Fixed

- I/O timeout errors when checking for the presence of another DHCP server.
- Network interfaces being incorrectly labeled as down during installation.
- Rules for blocking the QQ service ([#3717]).

### Removed

- Go 1.16 support, since that branch of the Go compiler has reached end of life
  and doesn't receive security updates anymore.

[#3717]: https://github.com/AdguardTeam/AdGuardHome/issues/3717
[#4437]: https://github.com/AdguardTeam/AdGuardHome/issues/4437
[#4463]: https://github.com/AdguardTeam/AdGuardHome/issues/4463

[CVE-2022-24675]: https://www.cvedetails.com/cve/CVE-2022-24675
[CVE-2022-27536]: https://www.cvedetails.com/cve/CVE-2022-27536
[CVE-2022-28327]: https://www.cvedetails.com/cve/CVE-2022-28327
[dns-draft-02]:   https://datatracker.ietf.org/doc/html/draft-ietf-add-svcb-dns-02#section-5.1
[ms-v0.107.6]:    https://github.com/AdguardTeam/AdGuardHome/milestone/42?closed=1
[repr]:           https://reproducible-builds.org/docs/source-date-epoch/
[svcb-draft-08]:  https://www.ietf.org/archive/id/draft-ietf-dnsop-svcb-https-08.html



## [v0.107.5] - 2022-03-04

This is a security update.  There is no GitHub milestone, since no GitHub issues
were resolved.

### Security

- Go version has been updated to prevent the possibility of exploiting the
  [CVE-2022-24921] Go vulnerability.

[CVE-2022-24921]: https://www.cvedetails.com/cve/CVE-2022-24921



## [v0.107.4] - 2022-03-01

See also the [v0.107.4 GitHub milestone][ms-v0.107.4].

### Security

- Go version has been updated to prevent the possibility of exploiting the
  [CVE-2022-23806], [CVE-2022-23772], and [CVE-2022-23773] Go vulnerabilities.

### Fixed

- Optimistic cache now responds with expired items even if those can't be
  resolved again ([#4254]).
- Unnecessarily complex hosts-related logic leading to infinite recursion in
  some cases ([#4216]).

[#4216]: https://github.com/AdguardTeam/AdGuardHome/issues/4216
[#4254]: https://github.com/AdguardTeam/AdGuardHome/issues/4254

[CVE-2022-23772]: https://www.cvedetails.com/cve/CVE-2022-23772
[CVE-2022-23773]: https://www.cvedetails.com/cve/CVE-2022-23773
[CVE-2022-23806]: https://www.cvedetails.com/cve/CVE-2022-23806
[ms-v0.107.4]:    https://github.com/AdguardTeam/AdGuardHome/milestone/41?closed=1



## [v0.107.3] - 2022-01-25

See also the [v0.107.3 GitHub milestone][ms-v0.107.3].

### Added

- Support for a `dnsrewrite` modifier with an empty `NOERROR` response
  ([#4133]).

### Fixed

- Wrong set of ports checked for duplicates during the initial setup ([#4095]).
- Incorrectly invalidated service domains ([#4120]).
- Poor testing of domain-specific upstream servers ([#4074]).
- Omitted aliases of hosts specified by another line within the OS's hosts file
  ([#4079]).

[#4074]: https://github.com/AdguardTeam/AdGuardHome/issues/4074
[#4079]: https://github.com/AdguardTeam/AdGuardHome/issues/4079
[#4095]: https://github.com/AdguardTeam/AdGuardHome/issues/4095
[#4120]: https://github.com/AdguardTeam/AdGuardHome/issues/4120
[#4133]: https://github.com/AdguardTeam/AdGuardHome/issues/4133

[ms-v0.107.3]: https://github.com/AdguardTeam/AdGuardHome/milestone/40?closed=1



## [v0.107.2] - 2021-12-29

See also the [v0.107.2 GitHub milestone][ms-v0.107.2].

### Fixed

- Infinite loops when TCP connections time out ([#4042]).

[#4042]: https://github.com/AdguardTeam/AdGuardHome/issues/4042

[ms-v0.107.2]: https://github.com/AdguardTeam/AdGuardHome/milestone/38?closed=1



## [v0.107.1] - 2021-12-29

See also the [v0.107.1 GitHub milestone][ms-v0.107.1].

### Changed

- The validation error message for duplicated allow- and blocklists in DNS
  settings now shows the duplicated elements ([#3975]).

### Fixed

- `ipset` initialization bugs ([#4027]).
- Legacy DNS rewrites from a wildcard pattern to a subdomain ([#4016]).
- Service not being stopped before running the `uninstall` service action
  ([#3868]).
- Broken `reload` service action on FreeBSD.
- Legacy DNS rewrites responding from upstream when a request other than `A` or
  `AAAA` is received ([#4008]).
- Panic on port availability check during installation ([#3987]).
- Incorrect application of rules from the OS's hosts files ([#3998]).

[#3868]: https://github.com/AdguardTeam/AdGuardHome/issues/3868
[#3975]: https://github.com/AdguardTeam/AdGuardHome/issues/3975
[#3987]: https://github.com/AdguardTeam/AdGuardHome/issues/3987
[#3998]: https://github.com/AdguardTeam/AdGuardHome/issues/3998
[#4008]: https://github.com/AdguardTeam/AdGuardHome/issues/4008
[#4016]: https://github.com/AdguardTeam/AdGuardHome/issues/4016
[#4027]: https://github.com/AdguardTeam/AdGuardHome/issues/4027

[ms-v0.107.1]: https://github.com/AdguardTeam/AdGuardHome/milestone/37?closed=1



## [v0.107.0] - 2021-12-21

See also the [v0.107.0 GitHub milestone][ms-v0.107.0].

### Added

- Upstream server information for responses from cache ([#3772]).  Note that old
  log entries concerning cached responses won't include that information.
- Finnish and Ukrainian localizations.
- Setting the timeout for IP address pinging in the "Fastest IP address" mode
  through the new `fastest_timeout` field in the configuration file ([#1992]).
- Static IP address detection on FreeBSD ([#3289]).
- Optimistic cache ([#2145]).
- New possible value of `6h` for `querylog_interval` property ([#2504]).
- Blocking access using ClientIDs ([#2624], [#3162]).
- `source` directives support in `/etc/network/interfaces` on Linux ([#3257]).
- [RFC 9000][rfc-9000] support in QUIC.
- Completely disabling statistics by setting the statistics interval to zero
  ([#2141]).
- The ability to completely purge DHCP leases ([#1691]).
- Settable timeouts for querying the upstream servers ([#2280]).
- Configuration file properties to change group and user ID on startup on Unix
  ([#2763]).
- Experimental OpenBSD support for AMD64 and 64-bit ARM CPUs ([#2439], [#3225],
  [#3226]).
- Support for custom port in DNS-over-HTTPS profiles for Apple's devices
  ([#3172]).
- `darwin/arm64` support ([#2443]).
- `freebsd/arm64` support ([#2441]).
- Output of the default addresses of the upstreams used for resolving PTRs for
  private addresses ([#3136]).
- Detection and handling of recurrent PTR requests for locally-served addresses
  ([#3185]).
- The ability to completely disable reverse DNS resolving of IPs from
  locally-served networks ([#3184]).
- New flag `--local-frontend` to serve dynamically changeable frontend files
  from disk as opposed to the ones that were compiled into the binary.

### Changed

- Port bindings are now checked for uniqueness ([#3835]).
- The DNSSEC check now simply checks against the AD flag in the response
  ([#3904]).
- Client objects in the configuration file are now sorted ([#3933]).
- Responses from cache are now labeled ([#3772]).
- Better error message for ED25519 private keys, which are not widely supported
  ([#3737]).
- Cache now follows RFC more closely for negative answers ([#3707]).
- `dnsrewrite` rules and other DNS rewrites will now be applied even when the
  protection is disabled ([#1558]).
- DHCP gateway address, subnet mask, IP address range, and leases validations
  ([#3529]).
- The `systemd` service script will now create the `/var/log` directory when it
  doesn't exist ([#3579]).
- Items in allowed clients, disallowed clients, and blocked hosts lists are now
  required to be unique ([#3419]).
- The TLS private key previously saved as a string isn't shown in API responses
  anymore ([#1898]).
- Better OpenWrt detection ([#3435]).
- DNS-over-HTTPS queries that come from HTTP proxies in the `trusted_proxies`
  list now use the real IP address of the client instead of the address of the
  proxy ([#2799]).
- Clients who are blocked by access settings now receive a `REFUSED` response
  when a protocol other than DNS-over-UDP and DNSCrypt is used.
- `dns.querylog_interval` property is now formatted in hours.
- Query log search now supports internationalized domains ([#3012]).
- Internationalized domains are now shown decoded in the query log with the
  original encoded version shown in request details ([#3013]).
- When `/etc/hosts`-type rules have several IPs for one host, all IPs are now
  returned instead of only the first one ([#1381]).
- Property `rlimit_nofile` is now in the `os` object of the configuration
  file, together with the new `group` and `user` properties ([#2763]).
- Permissions on filter files are now `0o644` instead of `0o600` ([#3198]).

#### Configuration Changes

In this release, the schema version has changed from 10 to 12.

- Property `dns.querylog_interval`, which in schema versions 11 and earlier used
  to be an integer number of days, is now a string with a human-readable
  duration:

  ```yaml
  # BEFORE:
  'dns':
    # …
    'querylog_interval': 90

  # AFTER:
  'dns':
    # …
    'querylog_interval': '2160h'
  ```

  To rollback this change, convert the property back into days and change the
  `schema_version` back to `11`.

- Property `rlimit_nofile`, which in schema versions 10 and earlier used to be
  on the top level, is now moved to the new `os` object:

  ```yaml
  # BEFORE:
  'rlimit_nofile': 42

  # AFTER:
  'os':
    'group': ''
    'rlimit_nofile': 42
    'user': ''
  ```

  To rollback this change, move the property on the top level and change the
  `schema_version` back to `10`.

### Deprecated

- Go 1.16 support.  v0.108.0 will require at least Go 1.17 to build.

### Fixed

- EDNS0 TCP keepalive option handling ([#3778]).
- Rules with the `denyallow` modifier applying to IP addresses when they
  shouldn't ([#3175]).
- The length of the EDNS0 client subnet option appearing too long for some
  upstream servers ([#3887]).
- Invalid redirection to the HTTPS web interface after saving enabled encryption
  settings ([#3558]).
- Incomplete propagation of the client's IP anonymization setting to the
  statistics ([#3890]).
- Incorrect results with the `dnsrewrite` modifier for entries from the
  operating system's hosts file ([#3815]).
- Matching against rules with `|` at the end of the domain name ([#3371]).
- Incorrect assignment of explicitly configured DHCP options ([#3744]).
- Occasional panic during shutdown ([#3655]).
- Addition of IPs into only one as opposed to all matching ipsets on Linux
  ([#3638]).
- Removal of temporary filter files ([#3567]).
- Panic when an upstream server responds with an empty question section
  ([#3551]).
- 9GAG blocking ([#3564]).
- DHCP now follows RFCs more closely when it comes to response sending and
  option selection ([#3443], [#3538]).
- Occasional panics when reading old statistics databases ([#3506]).
- `reload` service action on macOS and FreeBSD ([#3457]).
- Inaccurate using of service actions in the installation script ([#3450]).
- ClientID checking ([#3437]).
- Discovering other DHCP servers on `darwin` and `freebsd` ([#3417]).
- Switching listening address to unspecified one when bound to a single
  specified IPv4 address on Darwin (macOS) ([#2807]).
- Incomplete HTTP response for static IP address.
- DNSCrypt queries weren't appearing in query log ([#3372]).
- Wrong IP address for proxied DNS-over-HTTPS queries ([#2799]).
- Domain name letter case mismatches in DNS rewrites ([#3351]).
- Conflicts between IPv4 and IPv6 DNS rewrites ([#3343]).
- Letter case mismatches in `CNAME` filtering ([#3335]).
- Occasional breakages on network errors with DNS-over-HTTP upstreams ([#3217]).
- Errors when setting static IP on Linux ([#3257]).
- Treatment of domain names and FQDNs in custom rules with the `dnsrewrite`
  modifier that use the `PTR` type ([#3256]).
- Redundant hostname generating while loading static leases with empty hostname
  ([#3166]).
- Domain name case in responses ([#3194]).
- Custom upstreams selection for clients with ClientIDs in DNS-over-TLS and
  DNS-over-HTTP ([#3186]).
- Incorrect client-based filtering applying logic ([#2875]).

### Removed

- Go 1.15 support.

[#1381]: https://github.com/AdguardTeam/AdGuardHome/issues/1381
[#1558]: https://github.com/AdguardTeam/AdGuardHome/issues/1558
[#1691]: https://github.com/AdguardTeam/AdGuardHome/issues/1691
[#1898]: https://github.com/AdguardTeam/AdGuardHome/issues/1898
[#1992]: https://github.com/AdguardTeam/AdGuardHome/issues/1992
[#2141]: https://github.com/AdguardTeam/AdGuardHome/issues/2141
[#2145]: https://github.com/AdguardTeam/AdGuardHome/issues/2145
[#2280]: https://github.com/AdguardTeam/AdGuardHome/issues/2280
[#2439]: https://github.com/AdguardTeam/AdGuardHome/issues/2439
[#2441]: https://github.com/AdguardTeam/AdGuardHome/issues/2441
[#2443]: https://github.com/AdguardTeam/AdGuardHome/issues/2443
[#2504]: https://github.com/AdguardTeam/AdGuardHome/issues/2504
[#2624]: https://github.com/AdguardTeam/AdGuardHome/issues/2624
[#2763]: https://github.com/AdguardTeam/AdGuardHome/issues/2763
[#2799]: https://github.com/AdguardTeam/AdGuardHome/issues/2799
[#2807]: https://github.com/AdguardTeam/AdGuardHome/issues/2807
[#3012]: https://github.com/AdguardTeam/AdGuardHome/issues/3012
[#3013]: https://github.com/AdguardTeam/AdGuardHome/issues/3013
[#3136]: https://github.com/AdguardTeam/AdGuardHome/issues/3136
[#3162]: https://github.com/AdguardTeam/AdGuardHome/issues/3162
[#3166]: https://github.com/AdguardTeam/AdGuardHome/issues/3166
[#3172]: https://github.com/AdguardTeam/AdGuardHome/issues/3172
[#3175]: https://github.com/AdguardTeam/AdGuardHome/issues/3175
[#3184]: https://github.com/AdguardTeam/AdGuardHome/issues/3184
[#3185]: https://github.com/AdguardTeam/AdGuardHome/issues/3185
[#3186]: https://github.com/AdguardTeam/AdGuardHome/issues/3186
[#3194]: https://github.com/AdguardTeam/AdGuardHome/issues/3194
[#3198]: https://github.com/AdguardTeam/AdGuardHome/issues/3198
[#3217]: https://github.com/AdguardTeam/AdGuardHome/issues/3217
[#3225]: https://github.com/AdguardTeam/AdGuardHome/issues/3225
[#3226]: https://github.com/AdguardTeam/AdGuardHome/issues/3226
[#3256]: https://github.com/AdguardTeam/AdGuardHome/issues/3256
[#3257]: https://github.com/AdguardTeam/AdGuardHome/issues/3257
[#3289]: https://github.com/AdguardTeam/AdGuardHome/issues/3289
[#3335]: https://github.com/AdguardTeam/AdGuardHome/issues/3335
[#3343]: https://github.com/AdguardTeam/AdGuardHome/issues/3343
[#3351]: https://github.com/AdguardTeam/AdGuardHome/issues/3351
[#3371]: https://github.com/AdguardTeam/AdGuardHome/issues/3371
[#3372]: https://github.com/AdguardTeam/AdGuardHome/issues/3372
[#3417]: https://github.com/AdguardTeam/AdGuardHome/issues/3417
[#3419]: https://github.com/AdguardTeam/AdGuardHome/issues/3419
[#3435]: https://github.com/AdguardTeam/AdGuardHome/issues/3435
[#3437]: https://github.com/AdguardTeam/AdGuardHome/issues/3437
[#3443]: https://github.com/AdguardTeam/AdGuardHome/issues/3443
[#3450]: https://github.com/AdguardTeam/AdGuardHome/issues/3450
[#3457]: https://github.com/AdguardTeam/AdGuardHome/issues/3457
[#3506]: https://github.com/AdguardTeam/AdGuardHome/issues/3506
[#3529]: https://github.com/AdguardTeam/AdGuardHome/issues/3529
[#3538]: https://github.com/AdguardTeam/AdGuardHome/issues/3538
[#3551]: https://github.com/AdguardTeam/AdGuardHome/issues/3551
[#3558]: https://github.com/AdguardTeam/AdGuardHome/issues/3558
[#3564]: https://github.com/AdguardTeam/AdGuardHome/issues/3564
[#3567]: https://github.com/AdguardTeam/AdGuardHome/issues/3567
[#3568]: https://github.com/AdguardTeam/AdGuardHome/issues/3568
[#3579]: https://github.com/AdguardTeam/AdGuardHome/issues/3579
[#3607]: https://github.com/AdguardTeam/AdGuardHome/issues/3607
[#3638]: https://github.com/AdguardTeam/AdGuardHome/issues/3638
[#3655]: https://github.com/AdguardTeam/AdGuardHome/issues/3655
[#3707]: https://github.com/AdguardTeam/AdGuardHome/issues/3707
[#3737]: https://github.com/AdguardTeam/AdGuardHome/issues/3737
[#3744]: https://github.com/AdguardTeam/AdGuardHome/issues/3744
[#3772]: https://github.com/AdguardTeam/AdGuardHome/issues/3772
[#3778]: https://github.com/AdguardTeam/AdGuardHome/issues/3778
[#3815]: https://github.com/AdguardTeam/AdGuardHome/issues/3815
[#3835]: https://github.com/AdguardTeam/AdGuardHome/issues/3835
[#3887]: https://github.com/AdguardTeam/AdGuardHome/issues/3887
[#3890]: https://github.com/AdguardTeam/AdGuardHome/issues/3890
[#3904]: https://github.com/AdguardTeam/AdGuardHome/issues/3904
[#3933]: https://github.com/AdguardTeam/AdGuardHome/pull/3933

[ms-v0.107.0]: https://github.com/AdguardTeam/AdGuardHome/milestone/23?closed=1
[rfc-9000]:    https://datatracker.ietf.org/doc/html/rfc9000



## [v0.106.3] - 2021-05-19

See also the [v0.106.3 GitHub milestone][ms-v0.106.3].

### Added

- Support for reinstall (`-r`) and uninstall (`-u`) flags in the installation
  script ([#2462]).
- Support for DHCP `DECLINE` and `RELEASE` message types ([#3053]).

### Changed

- Add microseconds to log output.

### Fixed

- Intermittent "Warning: ID mismatch" errors ([#3087]).
- Error when using installation script on some ARMv7 devices ([#2542]).
- DHCP leases validation ([#3107], [#3127]).
- Local PTR request recursion in Docker containers ([#3064]).
- Ignoring client-specific filtering settings when filtering is disabled in
  general settings ([#2875]).
- Disallowed domains are now case-insensitive ([#3115]).

[#2462]: https://github.com/AdguardTeam/AdGuardHome/issues/2462
[#2542]: https://github.com/AdguardTeam/AdGuardHome/issues/2542
[#2875]: https://github.com/AdguardTeam/AdGuardHome/issues/2875
[#3053]: https://github.com/AdguardTeam/AdGuardHome/issues/3053
[#3064]: https://github.com/AdguardTeam/AdGuardHome/issues/3064
[#3107]: https://github.com/AdguardTeam/AdGuardHome/issues/3107
[#3115]: https://github.com/AdguardTeam/AdGuardHome/issues/3115
[#3127]: https://github.com/AdguardTeam/AdGuardHome/issues/3127

[ms-v0.106.3]: https://github.com/AdguardTeam/AdGuardHome/milestone/35?closed=1



## [v0.106.2] - 2021-05-06

See also the [v0.106.2 GitHub milestone][ms-v0.106.2].

### Fixed

- Uniqueness validation for dynamic DHCP leases ([#3056]).

[#3056]: https://github.com/AdguardTeam/AdGuardHome/issues/3056

[ms-v0.106.2]: https://github.com/AdguardTeam/AdGuardHome/milestone/34?closed=1



## [v0.106.1] - 2021-04-30

See also the [v0.106.1 GitHub milestone][ms-v0.106.1].

### Fixed

- Local domain name handling when the DHCP server is disabled ([#3028]).
- Normalization of previously-saved invalid static DHCP leases ([#3027]).
- Validation of IPv6 addresses with zones in system resolvers ([#3022]).

[#3022]: https://github.com/AdguardTeam/AdGuardHome/issues/3022
[#3027]: https://github.com/AdguardTeam/AdGuardHome/issues/3027
[#3028]: https://github.com/AdguardTeam/AdGuardHome/issues/3028

[ms-v0.106.1]: https://github.com/AdguardTeam/AdGuardHome/milestone/33?closed=1



## [v0.106.0] - 2021-04-28

See also the [v0.106.0 GitHub milestone][ms-v0.106.0].

### Added

- The ability to block user for login after configurable number of unsuccessful
  attempts for configurable time ([#2826]).
- `denyallow` modifier for filters ([#2923]).
- Hostname uniqueness validation in the DHCP server ([#2952]).
- Hostname generating for DHCP clients which don't provide their own ([#2723]).
- New flag `--no-etc-hosts` to disable client domain name lookups in the
  operating system's `/etc/hosts` files ([#1947]).
- The ability to set up custom upstreams to resolve PTR queries for local
  addresses and to disable the automatic resolving of clients' addresses
  ([#2704]).
- Logging of the client's IP address after failed login attempts ([#2824]).
- Search by clients' names in the query log ([#1273]).
- Verbose version output with `-v --version` ([#2416]).
- The ability to set a custom TLD or domain name for known hosts in the local
  network ([#2393], [#2961]).
- The ability to serve DNS queries on multiple hosts and interfaces ([#1401]).
- `ips` and `text` DHCP server options ([#2385]).
- `SRV` records support in filtering rules with the `dnsrewrite` modifier
  ([#2533]).

### Changed

- Our DoQ implementation is now updated to conform to the latest standard
  [draft][doq-draft-02] ([#2843]).
- Quality of logging ([#2954]).
- Normalization of hostnames sent by DHCP clients ([#2945], [#2952]).
- The access to the private hosts is now forbidden for users from external
  networks ([#2889]).
- The reverse lookup for local addresses is now performed via local resolvers
  ([#2704]).
- Stricter validation of the IP addresses of static leases in the DHCP server
  with regards to the netmask ([#2838]).
- Stricter validation of `dnsrewrite` filtering rule modifier parameters
  ([#2498]).
- New, more correct versioning scheme ([#2412]).

### Deprecated

- Go 1.15 support.  v0.107.0 will require at least Go 1.16 to build.

### Fixed

- Multiple answers for a `dnsrewrite` rule matching requests with repeating
  patterns in it ([#2981]).
- Root server resolving when custom upstreams for hosts are specified ([#2994]).
- Inconsistent resolving of DHCP clients when the DHCP server is disabled
  ([#2934]).
- Comment handling in clients' custom upstreams ([#2947]).
- Overwriting of DHCPv4 options when using the HTTP API ([#2927]).
- Assumption that MAC addresses always have the length of 6 octets ([#2828]).
- Support for more than one `/24` subnet in DHCP ([#2541]).
- Invalid filenames in the `mobileconfig` API responses ([#2835]).

### Removed

- Go 1.14 support.

[#1273]: https://github.com/AdguardTeam/AdGuardHome/issues/1273
[#1401]: https://github.com/AdguardTeam/AdGuardHome/issues/1401
[#1947]: https://github.com/AdguardTeam/AdGuardHome/issues/1947
[#2385]: https://github.com/AdguardTeam/AdGuardHome/issues/2385
[#2393]: https://github.com/AdguardTeam/AdGuardHome/issues/2393
[#2412]: https://github.com/AdguardTeam/AdGuardHome/issues/2412
[#2416]: https://github.com/AdguardTeam/AdGuardHome/issues/2416
[#2498]: https://github.com/AdguardTeam/AdGuardHome/issues/2498
[#2533]: https://github.com/AdguardTeam/AdGuardHome/issues/2533
[#2541]: https://github.com/AdguardTeam/AdGuardHome/issues/2541
[#2704]: https://github.com/AdguardTeam/AdGuardHome/issues/2704
[#2723]: https://github.com/AdguardTeam/AdGuardHome/issues/2723
[#2824]: https://github.com/AdguardTeam/AdGuardHome/issues/2824
[#2826]: https://github.com/AdguardTeam/AdGuardHome/issues/2826
[#2828]: https://github.com/AdguardTeam/AdGuardHome/issues/2828
[#2835]: https://github.com/AdguardTeam/AdGuardHome/issues/2835
[#2838]: https://github.com/AdguardTeam/AdGuardHome/issues/2838
[#2843]: https://github.com/AdguardTeam/AdGuardHome/issues/2843
[#2889]: https://github.com/AdguardTeam/AdGuardHome/issues/2889
[#2923]: https://github.com/AdguardTeam/AdGuardHome/issues/2923
[#2927]: https://github.com/AdguardTeam/AdGuardHome/issues/2927
[#2934]: https://github.com/AdguardTeam/AdGuardHome/issues/2934
[#2945]: https://github.com/AdguardTeam/AdGuardHome/issues/2945
[#2947]: https://github.com/AdguardTeam/AdGuardHome/issues/2947
[#2952]: https://github.com/AdguardTeam/AdGuardHome/issues/2952
[#2954]: https://github.com/AdguardTeam/AdGuardHome/issues/2954
[#2961]: https://github.com/AdguardTeam/AdGuardHome/issues/2961
[#2981]: https://github.com/AdguardTeam/AdGuardHome/issues/2981
[#2994]: https://github.com/AdguardTeam/AdGuardHome/issues/2994

[doq-draft-02]: https://tools.ietf.org/html/draft-ietf-dprive-dnsoquic-02
[ms-v0.106.0]:  https://github.com/AdguardTeam/AdGuardHome/milestone/26?closed=1



## [v0.105.2] - 2021-03-10

### Security

- Session token doesn't contain user's information anymore ([#2470]).

See also the [v0.105.2 GitHub milestone][ms-v0.105.2].

### Fixed

- Incomplete hostnames with trailing zero-bytes handling ([#2582]).
- Wrong DNS-over-TLS ALPN configuration ([#2681]).
- Inconsistent responses for messages with EDNS0 and AD when DNS caching is
  enabled ([#2600]).
- Incomplete OpenWrt detection ([#2757]).
- DHCP lease's `expired` field incorrect time format ([#2692]).
- Incomplete DNS upstreams validation ([#2674]).
- Wrong parsing of DHCP options of the `ip` type ([#2688]).

[#2470]: https://github.com/AdguardTeam/AdGuardHome/issues/2470
[#2582]: https://github.com/AdguardTeam/AdGuardHome/issues/2582
[#2600]: https://github.com/AdguardTeam/AdGuardHome/issues/2600
[#2674]: https://github.com/AdguardTeam/AdGuardHome/issues/2674
[#2681]: https://github.com/AdguardTeam/AdGuardHome/issues/2681
[#2688]: https://github.com/AdguardTeam/AdGuardHome/issues/2688
[#2692]: https://github.com/AdguardTeam/AdGuardHome/issues/2692
[#2757]: https://github.com/AdguardTeam/AdGuardHome/issues/2757

[ms-v0.105.2]: https://github.com/AdguardTeam/AdGuardHome/milestone/32?closed=1



## [v0.105.1] - 2021-02-15

See also the [v0.105.1 GitHub milestone][ms-v0.105.1].

### Changed

- Increased HTTP API timeouts ([#2671], [#2682]).
- "Permission denied" errors when checking if the machine has a static IP no
  longer prevent the DHCP server from starting ([#2667]).
- The server name sent by clients of TLS APIs is not only checked when
  `strict_sni_check` is enabled ([#2664]).
- HTTP API request body size limit for the `POST /control/access/set` and `POST
  /control/filtering/set_rules` HTTP APIs is increased ([#2666], [#2675]).

### Fixed

- Error when enabling the DHCP server when AdGuard Home couldn't determine if
  the machine has a static IP.
- Optical issue on custom rules ([#2641]).
- Occasional crashes during startup.
- The field `"range_start"` in the `GET /control/dhcp/status` HTTP API response
  is now correctly named again ([#2678]).
- DHCPv6 server's `ra_slaac_only` and `ra_allow_slaac` properties aren't reset
  to `false` on update anymore ([#2653]).
- The `Vary` header is now added along with `Access-Control-Allow-Origin` to
  prevent cache-related and other issues in browsers ([#2658]).
- The request body size limit is now set for HTTPS requests as well.
- Incorrect version tag in the Docker release ([#2663]).
- DNSCrypt queries weren't marked as such in logs ([#2662]).

[#2641]: https://github.com/AdguardTeam/AdGuardHome/issues/2641
[#2653]: https://github.com/AdguardTeam/AdGuardHome/issues/2653
[#2658]: https://github.com/AdguardTeam/AdGuardHome/issues/2658
[#2662]: https://github.com/AdguardTeam/AdGuardHome/issues/2662
[#2663]: https://github.com/AdguardTeam/AdGuardHome/issues/2663
[#2664]: https://github.com/AdguardTeam/AdGuardHome/issues/2664
[#2666]: https://github.com/AdguardTeam/AdGuardHome/issues/2666
[#2667]: https://github.com/AdguardTeam/AdGuardHome/issues/2667
[#2671]: https://github.com/AdguardTeam/AdGuardHome/issues/2671
[#2675]: https://github.com/AdguardTeam/AdGuardHome/issues/2675
[#2678]: https://github.com/AdguardTeam/AdGuardHome/issues/2678
[#2682]: https://github.com/AdguardTeam/AdGuardHome/issues/2682

[ms-v0.105.1]: https://github.com/AdguardTeam/AdGuardHome/milestone/31?closed=1



## [v0.105.0] - 2021-02-10

See also the [v0.105.0 GitHub milestone][ms-v0.105.0].

### Added

- Added more services to the "Blocked services" list ([#2224], [#2401]).
- `ipset` subdomain matching, just like `dnsmasq` does ([#2179]).
- ClientID support for DNS-over-HTTPS, DNS-over-QUIC, and DNS-over-TLS
  ([#1383]).
- The new `dnsrewrite` modifier for filters ([#2102]).
- The host checking API and the query logs API can now return multiple matched
  rules ([#2102]).
- Detecting of network interface configured to have static IP address via
  `/etc/network/interfaces` ([#2302]).
- DNSCrypt protocol support ([#1361]).
- A 5 second wait period until a DHCP server's network interface gets an IP
  address ([#2304]).
- `dnstype` modifier for filters ([#2337]).
- HTTP API request body size limit ([#2305]).

### Changed

- `Access-Control-Allow-Origin` is now only set to the same origin as the
  domain, but with an HTTP scheme as opposed to `*` ([#2484]).
- `workDir` now supports symlinks.
- Stopped mounting together the directories `/opt/adguardhome/conf` and
  `/opt/adguardhome/work` in our Docker images ([#2589]).
- When `dns.bogus_nxdomain` option is used, the server will now transform
  responses if there is at least one bogus address instead of all of them
  ([#2394]).  The new behavior is the same as in `dnsmasq`.
- Post-updating relaunch possibility is now determined OS-dependently ([#2231],
  [#2391]).
- Made the mobileconfig HTTP API more robust and predictable, add parameters and
  improve error response ([#2358]).
- Improved HTTP requests handling and timeouts ([#2343]).
- Our snap package now uses the `core20` image as its base ([#2306]).
- New build system and various internal improvements ([#2271], [#2276], [#2297],
  [#2509], [#2552], [#2639], [#2646]).

### Deprecated

- Go 1.14 support.  v0.106.0 will require at least Go 1.15 to build.
- The `darwin/386` port.  It will be removed in v0.106.0.
- The `"rule"` and `"filter_id"` fields in `GET /filtering/check_host` and
  `GET /querylog` responses.  They will be removed in v0.106.0 ([#2102]).

### Fixed

- Autoupdate bug in the Darwin (macOS) version ([#2630]).
- Unnecessary conversions from `string` to `net.IP`, and vice versa ([#2508]).
- Inability to set DNS cache TTL limits ([#2459]).
- Possible freezes on slower machines ([#2225]).
- A mitigation against records being shown in the wrong order on the query log
  page ([#2293]).
- A JSON parsing error in query log ([#2345]).
- Incorrect detection of the IPv6 address of an interface as well as another
  infinite loop in the `/dhcp/find_active_dhcp` HTTP API ([#2355]).

### Removed

- The undocumented ability to use hostnames as any of `bind_host` values in
  configuration.  Documentation requires them to be valid IP addresses, and now
  the implementation makes sure that that is the case ([#2508]).
- `Dockerfile` ([#2276]).  Replaced with the script
  `scripts/make/build-docker.sh` which uses `scripts/make/Dockerfile`.
- Support for pre-v0.99.3 format of query logs ([#2102]).

[#1361]: https://github.com/AdguardTeam/AdGuardHome/issues/1361
[#1383]: https://github.com/AdguardTeam/AdGuardHome/issues/1383
[#2102]: https://github.com/AdguardTeam/AdGuardHome/issues/2102
[#2179]: https://github.com/AdguardTeam/AdGuardHome/issues/2179
[#2224]: https://github.com/AdguardTeam/AdGuardHome/issues/2224
[#2225]: https://github.com/AdguardTeam/AdGuardHome/issues/2225
[#2231]: https://github.com/AdguardTeam/AdGuardHome/issues/2231
[#2271]: https://github.com/AdguardTeam/AdGuardHome/issues/2271
[#2276]: https://github.com/AdguardTeam/AdGuardHome/issues/2276
[#2293]: https://github.com/AdguardTeam/AdGuardHome/issues/2293
[#2297]: https://github.com/AdguardTeam/AdGuardHome/issues/2297
[#2302]: https://github.com/AdguardTeam/AdGuardHome/issues/2302
[#2304]: https://github.com/AdguardTeam/AdGuardHome/issues/2304
[#2305]: https://github.com/AdguardTeam/AdGuardHome/issues/2305
[#2306]: https://github.com/AdguardTeam/AdGuardHome/issues/2306
[#2337]: https://github.com/AdguardTeam/AdGuardHome/issues/2337
[#2343]: https://github.com/AdguardTeam/AdGuardHome/issues/2343
[#2345]: https://github.com/AdguardTeam/AdGuardHome/issues/2345
[#2355]: https://github.com/AdguardTeam/AdGuardHome/issues/2355
[#2358]: https://github.com/AdguardTeam/AdGuardHome/issues/2358
[#2391]: https://github.com/AdguardTeam/AdGuardHome/issues/2391
[#2394]: https://github.com/AdguardTeam/AdGuardHome/issues/2394
[#2401]: https://github.com/AdguardTeam/AdGuardHome/issues/2401
[#2459]: https://github.com/AdguardTeam/AdGuardHome/issues/2459
[#2484]: https://github.com/AdguardTeam/AdGuardHome/issues/2484
[#2508]: https://github.com/AdguardTeam/AdGuardHome/issues/2508
[#2509]: https://github.com/AdguardTeam/AdGuardHome/issues/2509
[#2552]: https://github.com/AdguardTeam/AdGuardHome/issues/2552
[#2589]: https://github.com/AdguardTeam/AdGuardHome/issues/2589
[#2630]: https://github.com/AdguardTeam/AdGuardHome/issues/2630
[#2639]: https://github.com/AdguardTeam/AdGuardHome/issues/2639
[#2646]: https://github.com/AdguardTeam/AdGuardHome/issues/2646

[ms-v0.105.0]: https://github.com/AdguardTeam/AdGuardHome/milestone/27?closed=1



## [v0.104.3] - 2020-11-19

See also the [v0.104.3 GitHub milestone][ms-v0.104.3].

### Fixed

- The accidentally exposed profiler HTTP API ([#2336]).

[#2336]: https://github.com/AdguardTeam/AdGuardHome/issues/2336

[ms-v0.104.3]: https://github.com/AdguardTeam/AdGuardHome/milestone/30?closed=1



## [v0.104.2] - 2020-11-19

See also the [v0.104.2 GitHub milestone][ms-v0.104.2].

### Added

- This changelog :-) ([#2294]).
- `HACKING.md`, a guide for developers.

### Changed

- Improved tests output ([#2273]).

### Fixed

- Query logs from file not loading after the ones buffered in memory ([#2325]).
- Unnecessary errors in query logs when switching between log files ([#2324]).
- `404 Not Found` errors on the DHCP settings page on Windows.  The page now
  correctly shows that DHCP is not currently available on that OS ([#2295]).
- Infinite loop in `/dhcp/find_active_dhcp` ([#2301]).

[#2273]: https://github.com/AdguardTeam/AdGuardHome/issues/2273
[#2294]: https://github.com/AdguardTeam/AdGuardHome/issues/2294
[#2295]: https://github.com/AdguardTeam/AdGuardHome/issues/2295
[#2301]: https://github.com/AdguardTeam/AdGuardHome/issues/2301
[#2324]: https://github.com/AdguardTeam/AdGuardHome/issues/2324
[#2325]: https://github.com/AdguardTeam/AdGuardHome/issues/2325

[ms-v0.104.2]: https://github.com/AdguardTeam/AdGuardHome/milestone/28?closed=1



<!--
[Unreleased]: https://github.com/AdguardTeam/AdGuardHome/compare/v0.107.24...HEAD
[v0.107.24]:  https://github.com/AdguardTeam/AdGuardHome/compare/v0.107.23...v0.107.24
-->

[Unreleased]: https://github.com/AdguardTeam/AdGuardHome/compare/v0.107.23...HEAD
[v0.107.23]:  https://github.com/AdguardTeam/AdGuardHome/compare/v0.107.22...v0.107.23
[v0.107.22]:  https://github.com/AdguardTeam/AdGuardHome/compare/v0.107.21...v0.107.22
[v0.107.21]:  https://github.com/AdguardTeam/AdGuardHome/compare/v0.107.20...v0.107.21
[v0.107.20]:  https://github.com/AdguardTeam/AdGuardHome/compare/v0.107.19...v0.107.20
[v0.107.19]:  https://github.com/AdguardTeam/AdGuardHome/compare/v0.107.18...v0.107.19
[v0.107.18]:  https://github.com/AdguardTeam/AdGuardHome/compare/v0.107.17...v0.107.18
[v0.107.17]:  https://github.com/AdguardTeam/AdGuardHome/compare/v0.107.16...v0.107.17
[v0.107.16]:  https://github.com/AdguardTeam/AdGuardHome/compare/v0.107.15...v0.107.16
[v0.107.15]:  https://github.com/AdguardTeam/AdGuardHome/compare/v0.107.14...v0.107.15
[v0.107.14]:  https://github.com/AdguardTeam/AdGuardHome/compare/v0.107.13...v0.107.14
[v0.107.13]:  https://github.com/AdguardTeam/AdGuardHome/compare/v0.107.12...v0.107.13
[v0.107.12]:  https://github.com/AdguardTeam/AdGuardHome/compare/v0.107.11...v0.107.12
[v0.107.11]:  https://github.com/AdguardTeam/AdGuardHome/compare/v0.107.10...v0.107.11
[v0.107.10]:  https://github.com/AdguardTeam/AdGuardHome/compare/v0.107.9...v0.107.10
[v0.107.9]:   https://github.com/AdguardTeam/AdGuardHome/compare/v0.107.8...v0.107.9
[v0.107.8]:   https://github.com/AdguardTeam/AdGuardHome/compare/v0.107.7...v0.107.8
[v0.107.7]:   https://github.com/AdguardTeam/AdGuardHome/compare/v0.107.6...v0.107.7
[v0.107.6]:   https://github.com/AdguardTeam/AdGuardHome/compare/v0.107.5...v0.107.6
[v0.107.5]:   https://github.com/AdguardTeam/AdGuardHome/compare/v0.107.4...v0.107.5
[v0.107.4]:   https://github.com/AdguardTeam/AdGuardHome/compare/v0.107.3...v0.107.4
[v0.107.3]:   https://github.com/AdguardTeam/AdGuardHome/compare/v0.107.2...v0.107.3
[v0.107.2]:   https://github.com/AdguardTeam/AdGuardHome/compare/v0.107.1...v0.107.2
[v0.107.1]:   https://github.com/AdguardTeam/AdGuardHome/compare/v0.107.0...v0.107.1
[v0.107.0]:   https://github.com/AdguardTeam/AdGuardHome/compare/v0.106.3...v0.107.0
[v0.106.3]:   https://github.com/AdguardTeam/AdGuardHome/compare/v0.106.2...v0.106.3
[v0.106.2]:   https://github.com/AdguardTeam/AdGuardHome/compare/v0.106.1...v0.106.2
[v0.106.1]:   https://github.com/AdguardTeam/AdGuardHome/compare/v0.106.0...v0.106.1
[v0.106.0]:   https://github.com/AdguardTeam/AdGuardHome/compare/v0.105.2...v0.106.0
[v0.105.2]:   https://github.com/AdguardTeam/AdGuardHome/compare/v0.105.1...v0.105.2
[v0.105.1]:   https://github.com/AdguardTeam/AdGuardHome/compare/v0.105.0...v0.105.1
[v0.105.0]:   https://github.com/AdguardTeam/AdGuardHome/compare/v0.104.3...v0.105.0
[v0.104.3]:   https://github.com/AdguardTeam/AdGuardHome/compare/v0.104.2...v0.104.3
[v0.104.2]:   https://github.com/AdguardTeam/AdGuardHome/compare/v0.104.1...v0.104.2<|MERGE_RESOLUTION|>--- conflicted
+++ resolved
@@ -25,13 +25,11 @@
 
 ### Added
 
-<<<<<<< HEAD
 - The new HTTP API `POST /control/protection`, that updates protection state
   and adds an optional pause duration ([#1333]).  The format of request body
   is described in `openapi/openapi.yaml`.  The duration of this pause could
   also be set with the new config field `protection_disabled_until` in `dns`
   section of the YAML configuration file.
-=======
 - The ability to exclude domain names from the query log by using the new
   `querylog.ignored` field ([#1717], [#4299].
 
@@ -60,18 +58,14 @@
   To rollback this change, rename and move properties back into the `dns`
   object, remove `querylog` object and `querylog.ignored` property, and change
   the `schema_version` back to `14`.
->>>>>>> 4baa6e69
 
 ### Fixed
 
 - The icon for League Of Legends on the Blocked services page ([#5433]).
 
-<<<<<<< HEAD
 [#1333]: https://github.com/AdguardTeam/AdGuardHome/issues/1333
-=======
 [#1717]: https://github.com/AdguardTeam/AdGuardHome/issues/1717
 [#4299]: https://github.com/AdguardTeam/AdGuardHome/issues/4299
->>>>>>> 4baa6e69
 [#5433]: https://github.com/AdguardTeam/AdGuardHome/issues/5433
 
 <!--
