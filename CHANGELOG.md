# AdGuard Home Changelog

All notable changes to this project will be documented in this file.

The format is based on
[*Keep a Changelog*](https://keepachangelog.com/en/1.0.0/),
and this project adheres to
[Semantic Versioning](https://semver.org/spec/v2.0.0.html).



## [Unreleased]

<!--
## [v0.108.0] - TBA

## [v0.107.24] - 2023-02-22 (APPROX.)

See also the [v0.107.24 GitHub milestone][ms-v0.107.24].

[ms-v0.107.24]: https://github.com/AdguardTeam/AdGuardHome/milestone/60?closed=1

NOTE: Add new changes BELOW THIS COMMENT.
-->

### Added

- The new HTTP API `POST /control/protection`, that updates protection state
  and adds an optional pause duration ([#1333]).  The format of request body
  is described in `openapi/openapi.yaml`.  The duration of this pause could
  also be set with the new config field `protection_disabled_until` in `dns`
  section of the YAML configuration file.
- The ability to exclude domain names from the query log by using the new
  `querylog.ignored` field ([#1717], [#4299]).

### Changed

#### Configuration Changes

In this release, the schema version has changed from 14 to 15.

- The fields `dns.…` have been moved to the new `querylog` object.

  ```yaml
  # BEFORE:
  'dns':
    'querylog_enabled': true
    'querylog_file_enabled': true
    'querylog_interval': '2160h'
    'querylog_size_memory': 1000

  # AFTER:
  'querylog':
    'enabled': true
    'file_enabled': true
    'interval': '2160h'
    'size_memory': 1000
  ```

  To rollback this change, rename and move properties back into the `dns`
  object, remove `querylog` object and `querylog.ignored` property, and change
  the `schema_version` back to `14`.

### Deprecated

- Go 1.19 support.  Future versions will require at least Go 1.20 to build.

### Fixed

- The icon for League Of Legends on the Blocked services page ([#5433]).

<<<<<<< HEAD
[#1333]: https://github.com/AdguardTeam/AdGuardHome/issues/1333
=======
### Removed

- Go 1.18 support, as it has reached end of life.

>>>>>>> b89105e3
[#1717]: https://github.com/AdguardTeam/AdGuardHome/issues/1717
[#4299]: https://github.com/AdguardTeam/AdGuardHome/issues/4299
[#5433]: https://github.com/AdguardTeam/AdGuardHome/issues/5433

<!--
NOTE: Add new changes ABOVE THIS COMMENT.
-->



## [v0.107.23] - 2023-02-01

See also the [v0.107.23 GitHub milestone][ms-v0.107.23].

### Added

- DNS64 support ([#5117]).  The function may be enabled with new `use_dns64`
  field under `dns` object in the configuration along with `dns64_prefixes`, the
  set of exclusion prefixes to filter AAAA responses.  The Well-Known Prefix
  (`64:ff9b::/96`) is used if no custom prefixes are specified.

### Fixed

- Filtering rules with `*` as the hostname not working properly ([#5245]).
- Various dark theme bugs ([#5375]).

### Removed

- The “beta frontend” and the corresponding APIs.  They never quite worked
  properly, and the future new version of AdGuard Home API will probably be
  different.

  Correspondingly, the configuration parameter `beta_bind_port` has been removed
  as well.

[#5117]: https://github.com/AdguardTeam/AdGuardHome/issues/5117
[#5245]: https://github.com/AdguardTeam/AdGuardHome/issues/5245
[#5375]: https://github.com/AdguardTeam/AdGuardHome/issues/5375

[ms-v0.107.23]: https://github.com/AdguardTeam/AdGuardHome/milestone/59?closed=1



## [v0.107.22] - 2023-01-19

See also the [v0.107.22 GitHub milestone][ms-v0.107.22].

### Added

- Experimental Dark UI theme ([#613]).
- The new HTTP API `PUT /control/profile/update`, that updates current user
  language and UI theme.  The format of request body is described in
  `openapi/openapi.yaml`.

### Changed

- The HTTP API `GET /control/profile` now returns enhanced object with
  current user's name, language, and UI theme.  The format of response body is
  described in `openapi/openapi.yaml` and `openapi/CHANGELOG.md`.

### Fixed

- `AdGuardHome --update` freezing when another instance of AdGuard Home is
  running ([#4223], [#5191]).
- The `--update` flag performing an update even when there is no version change.
- Failing HTTPS redirection on saving the encryption settings ([#4898]).
- Zeroing rules counter of erroneously edited filtering rule lists ([#5290]).
- Filters updating strategy, which could sometimes lead to use of broken or
  incompletely downloaded lists ([#5258]).

[#613]:  https://github.com/AdguardTeam/AdGuardHome/issues/613
[#5191]: https://github.com/AdguardTeam/AdGuardHome/issues/5191
[#5290]: https://github.com/AdguardTeam/AdGuardHome/issues/5290
[#5258]: https://github.com/AdguardTeam/AdGuardHome/issues/5258

[ms-v0.107.22]: https://github.com/AdguardTeam/AdGuardHome/milestone/58?closed=1



## [v0.107.21] - 2022-12-15

See also the [v0.107.21 GitHub milestone][ms-v0.107.21].

### Changed

- The URLs of the default filters for new installations are synchronized to
  those introduced in v0.107.20 ([#5238]).

  **NOTE:** Some users may need to re-add the lists from the vetted filter lists
  to update the URLs to the new ones.  Custom filters added by users themselves
  do not require re-adding.

### Fixed

- Errors popping up during updates of settings, which could sometimes cause the
  server to stop responding ([#5251]).

[#5238]: https://github.com/AdguardTeam/AdGuardHome/issues/5238
[#5251]: https://github.com/AdguardTeam/AdGuardHome/issues/5251

[ms-v0.107.21]: https://github.com/AdguardTeam/AdGuardHome/milestone/57?closed=1



## [v0.107.20] - 2022-12-07

See also the [v0.107.20 GitHub milestone][ms-v0.107.20].

### Security

- Go version has been updated to prevent the possibility of exploiting the
  CVE-2022-41717 and CVE-2022-41720 Go vulnerabilities fixed in [Go
  1.18.9][go-1.18.9].

### Added

- The ability to clear the DNS cache ([#5190]).

### Changed

- DHCP server initialization errors are now logged at debug level if the server
  itself disabled ([#4944]).

### Fixed

- Wrong validation error messages on the DHCP configuration page ([#5208]).
- Slow upstream checks making the API unresponsive ([#5193]).
- The TLS initialization errors preventing AdGuard Home from starting ([#5189]).
  Instead, AdGuard Home disables encryption and shows an error message on the
  encryption settings page in the UI, which was the intended previous behavior.
- URLs of some vetted blocklists.

[#4944]: https://github.com/AdguardTeam/AdGuardHome/issues/4944
[#5189]: https://github.com/AdguardTeam/AdGuardHome/issues/5189
[#5190]: https://github.com/AdguardTeam/AdGuardHome/issues/5190
[#5193]: https://github.com/AdguardTeam/AdGuardHome/issues/5193
[#5208]: https://github.com/AdguardTeam/AdGuardHome/issues/5208

[go-1.18.9]:    https://groups.google.com/g/golang-announce/c/L_3rmdT0BMU
[ms-v0.107.20]: https://github.com/AdguardTeam/AdGuardHome/milestone/56?closed=1



## [v0.107.19] - 2022-11-23

See also the [v0.107.19 GitHub milestone][ms-v0.107.19].

### Added

- The ability to block popular Mastodon instances
  ([AdguardTeam/HostlistsRegistry#100]).
- The new `--update` command-line option, which allows updating AdGuard Home
  silently ([#4223]).

### Changed

- Minor UI changes.

[#4223]: https://github.com/AdguardTeam/AdGuardHome/issues/4223

[ms-v0.107.19]: https://github.com/AdguardTeam/AdGuardHome/milestone/55?closed=1

[AdguardTeam/HostlistsRegistry#100]: https://github.com/AdguardTeam/HostlistsRegistry/pull/100



## [v0.107.18] - 2022-11-08

See also the [v0.107.18 GitHub milestone][ms-v0.107.18].

### Fixed

- Crash on some systems when domains from system hosts files are processed
  ([#5089]).

[#5089]: https://github.com/AdguardTeam/AdGuardHome/issues/5089

[ms-v0.107.18]: https://github.com/AdguardTeam/AdGuardHome/milestone/54?closed=1



## [v0.107.17] - 2022-11-02

See also the [v0.107.17 GitHub milestone][ms-v0.107.17].

### Security

- Go version has been updated to prevent the possibility of exploiting the
  CVE-2022-41716 Go vulnerability fixed in [Go 1.18.8][go-1.18.8].

### Added

- The warning message when adding a certificate having no IP addresses
  ([#4898]).
- Several new blockable services ([#3972]).  Those will now be more in sync with
  the services that are already blockable in AdGuard DNS.
- A new HTTP API, `GET /control/blocked_services/all`, that lists all available
  blocked services and their data, such as SVG icons ([#3972]).
- The new optional `tls.override_tls_ciphers` property, which allows
  overriding TLS ciphers used by AdGuard Home ([#4925], [#4990]).
- The ability to serve DNS on link-local IPv6 addresses ([#2926]).
- The ability to put [ClientIDs][clientid] into DNS-over-HTTPS hostnames as
  opposed to URL paths ([#3418]).  Note that AdGuard Home checks the server name
  only if the URL does not contain a ClientID.

### Changed

- DNS-over-TLS resolvers aren't returned anymore when the configured TLS
  certificate contains no IP addresses ([#4927]).
- Responses with `SERVFAIL` code are now cached for at least 30 seconds.

### Deprecated

- The `GET /control/blocked_services/services` HTTP API; use the new
  `GET /control/blocked_services/all` API instead ([#3972]).

### Fixed

- ClientIDs not working when using DNS-over-HTTPS with HTTP/3.
- Editing the URL of an enabled rule list also includes validation of the filter
  contents preventing from saving a bad one ([#4916]).
- The default value of `dns.cache_size` accidentally set to 0 has now been
  reverted to 4 MiB ([#5010]).
- Responses for which the DNSSEC validation had explicitly been omitted aren't
  cached now ([#4942]).
- Web UI not switching to HTTP/3 ([#4986], [#4993]).

[#2926]: https://github.com/AdguardTeam/AdGuardHome/issues/2926
[#3418]: https://github.com/AdguardTeam/AdGuardHome/issues/3418
[#3972]: https://github.com/AdguardTeam/AdGuardHome/issues/3972
[#4898]: https://github.com/AdguardTeam/AdGuardHome/issues/4898
[#4916]: https://github.com/AdguardTeam/AdGuardHome/issues/4916
[#4925]: https://github.com/AdguardTeam/AdGuardHome/issues/4925
[#4942]: https://github.com/AdguardTeam/AdGuardHome/issues/4942
[#4986]: https://github.com/AdguardTeam/AdGuardHome/issues/4986
[#4990]: https://github.com/AdguardTeam/AdGuardHome/issues/4990
[#4993]: https://github.com/AdguardTeam/AdGuardHome/issues/4993
[#5010]: https://github.com/AdguardTeam/AdGuardHome/issues/5010

[clientid]:     https://github.com/AdguardTeam/AdGuardHome/wiki/Clients#clientid
[go-1.18.8]:    https://groups.google.com/g/golang-announce/c/mbHY1UY3BaM
[ms-v0.107.17]: https://github.com/AdguardTeam/AdGuardHome/milestone/53?closed=1



## [v0.107.16] - 2022-10-07

This is a security update.  There is no GitHub milestone, since no GitHub issues
were resolved.

### Security

- Go version has been updated to prevent the possibility of exploiting the
  CVE-2022-2879, CVE-2022-2880, and CVE-2022-41715 Go vulnerabilities fixed in
  [Go 1.18.7][go-1.18.7].

[go-1.18.7]: https://groups.google.com/g/golang-announce/c/xtuG5faxtaU



## [v0.107.15] - 2022-10-03

See also the [v0.107.15 GitHub milestone][ms-v0.107.15].

### Security

- As an additional CSRF protection measure, AdGuard Home now ensures that
  requests that change its state but have no body (such as `POST
  /control/stats_reset` requests) do not have a `Content-Type` header set on
  them ([#4970]).

### Added

#### Experimental HTTP/3 Support

See [#3955] and the related issues for more details.  These features are still
experimental and may break or change in the future.

- DNS-over-HTTP/3 DNS and web UI client request support.  This feature must be
  explicitly enabled by setting the new property `dns.serve_http3` in the
  configuration file to `true`.
- DNS-over-HTTP upstreams can now upgrade to HTTP/3 if the new configuration
  file property `dns.use_http3_upstreams` is set to `true`.
- Upstreams with forced DNS-over-HTTP/3 and no fallback to prior HTTP versions
  using the `h3://` scheme.

### Fixed

- User-specific blocked services not applying correctly ([#4945], [#4982],
  [#4983]).
- `only application/json is allowed` errors in various APIs ([#4970]).

[#3955]: https://github.com/AdguardTeam/AdGuardHome/issues/3955
[#4945]: https://github.com/AdguardTeam/AdGuardHome/issues/4945
[#4970]: https://github.com/AdguardTeam/AdGuardHome/issues/4970
[#4982]: https://github.com/AdguardTeam/AdGuardHome/issues/4982
[#4983]: https://github.com/AdguardTeam/AdGuardHome/issues/4983

[ms-v0.107.15]: https://github.com/AdguardTeam/AdGuardHome/milestone/51?closed=1



## [v0.107.14] - 2022-09-29

See also the [v0.107.14 GitHub milestone][ms-v0.107.14].

### Security

A Cross-Site Request Forgery (CSRF) vulnerability has been discovered.  We thank
Daniel Elkabes from Mend.io for reporting this vulnerability to us.  This is
[CVE-2022-32175].

#### `SameSite` Policy

The `SameSite` policy on the AdGuard Home session cookies is now set to `Lax`.
Which means that the only cross-site HTTP request for which the browser is
allowed to send the session cookie is navigating to the AdGuard Home domain.

**Users are strongly advised to log out, clear browser cache, and log in again
after updating.**

#### Removal Of Plain-Text APIs (BREAKING API CHANGE)

We have implemented several measures to prevent such vulnerabilities in the
future, but some of these measures break backwards compatibility for the sake of
better protection.

The following APIs, which previously accepted or returned `text/plain` data,
now accept or return data as JSON.  All new formats for the request and response
bodies are documented in `openapi/openapi.yaml` and `openapi/CHANGELOG.md`.

- `GET  /control/i18n/current_language`;
- `POST /control/dhcp/find_active_dhcp`;
- `POST /control/filtering/set_rules`;
- `POST /control/i18n/change_language`.

#### Stricter Content-Type Checks (BREAKING API CHANGE)

All JSON APIs that expect a body now check if the request actually has
`Content-Type` set to `application/json`.

#### Other Security Changes

- Weaker cipher suites that use the CBC (cipher block chaining) mode of
  operation have been disabled ([#2993]).

### Added

- Support for plain (unencrypted) HTTP/2 ([#4930]).  This is useful for AdGuard
  Home installations behind a reverse proxy.

### Fixed

- Incorrect path template in DDR responses ([#4927]).

[#2993]: https://github.com/AdguardTeam/AdGuardHome/issues/2993
[#4927]: https://github.com/AdguardTeam/AdGuardHome/issues/4927
[#4930]: https://github.com/AdguardTeam/AdGuardHome/issues/4930

[CVE-2022-32175]: https://www.cvedetails.com/cve/CVE-2022-32175
[ms-v0.107.14]:   https://github.com/AdguardTeam/AdGuardHome/milestone/50?closed=1



## [v0.107.13] - 2022-09-14

See also the [v0.107.13 GitHub milestone][ms-v0.107.13].

### Added

- The new optional `dns.ipset_file` property, which can be set in the
  configuration file.  It allows loading the `ipset` list from a file, just like
  `dns.upstream_dns_file` does for upstream servers ([#4686]).

### Changed

- The minimum DHCP message size is reassigned back to BOOTP's constraint of 300
  bytes ([#4904]).

### Fixed

- Panic when adding a static lease within the disabled DHCP server ([#4722]).

[#4686]: https://github.com/AdguardTeam/AdGuardHome/issues/4686
[#4722]: https://github.com/AdguardTeam/AdGuardHome/issues/4722
[#4904]: https://github.com/AdguardTeam/AdGuardHome/issues/4904

[ms-v0.107.13]: https://github.com/AdguardTeam/AdGuardHome/milestone/49?closed=1



## [v0.107.12] - 2022-09-07

See also the [v0.107.12 GitHub milestone][ms-v0.107.12].

### Security

- Go version has been updated to prevent the possibility of exploiting the
  CVE-2022-27664 and CVE-2022-32190 Go vulnerabilities fixed in
  [Go 1.18.6][go-1.18.6].

### Added

- New `bool`, `dur`, `u8`, and `u16` DHCP options to provide more convenience on
  options control by setting values in a human-readable format ([#4705]).  See
  also a [Wiki page][wiki-dhcp-opts].
- New `del` DHCP option which removes the corresponding option from server's
  response ([#4337]).  See also a [Wiki page][wiki-dhcp-opts].

  **NOTE:** This modifier affects all the parameters in the response and not
  only the requested ones.
- A new HTTP API, `GET /control/blocked_services/services`, that lists all
  available blocked services ([#4535]).

### Changed

- The DHCP options handling is now closer to the [RFC 2131][rfc-2131] ([#4705]).
- When the DHCP server is enabled, queries for domain names under
  `dhcp.local_domain_name` not pointing to real DHCP client hostnames are now
  processed by filters ([#4865]).
- The `DHCPREQUEST` handling is now closer to the [RFC 2131][rfc-2131]
  ([#4863]).
- The internal DNS client, used to resolve hostnames of external clients and
  also during automatic updates, now respects the upstream mode settings for the
  main DNS client ([#4403]).

### Deprecated

- Ports 784 and 8853 for DNS-over-QUIC in Docker images.  Users who still serve
  DoQ on these ports are encouraged to move to the standard port 853.  These
  ports will be removed from the `EXPOSE` section of our `Dockerfile` in a
  future release.
- Go 1.18 support.  Future versions will require at least Go 1.19 to build.

### Fixed

- The length of the DHCP server's response is now at least 576 bytes as per
  [RFC 2131][rfc-2131] recommendation ([#4337]).
- Dynamic leases created with empty hostnames ([#4745]).
- Unnecessary logging of non-critical statistics errors ([#4850]).

[#4337]: https://github.com/AdguardTeam/AdGuardHome/issues/4337
[#4403]: https://github.com/AdguardTeam/AdGuardHome/issues/4403
[#4535]: https://github.com/AdguardTeam/AdGuardHome/issues/4535
[#4705]: https://github.com/AdguardTeam/AdGuardHome/issues/4705
[#4745]: https://github.com/AdguardTeam/AdGuardHome/issues/4745
[#4850]: https://github.com/AdguardTeam/AdGuardHome/issues/4850
[#4863]: https://github.com/AdguardTeam/AdGuardHome/issues/4863
[#4865]: https://github.com/AdguardTeam/AdGuardHome/issues/4865

[go-1.18.6]:      https://groups.google.com/g/golang-announce/c/x49AQzIVX-s
[ms-v0.107.12]:   https://github.com/AdguardTeam/AdGuardHome/milestone/48?closed=1
[rfc-2131]:       https://datatracker.ietf.org/doc/html/rfc2131
[wiki-dhcp-opts]: https://github.com/adguardTeam/adGuardHome/wiki/DHCP#config-4



## [v0.107.11] - 2022-08-19

See also the [v0.107.11 GitHub milestone][ms-v0.107.11].

### Added

- Bilibili service blocking ([#4795]).

### Changed

- DNS-over-QUIC connections now use keepalive.

### Fixed

- Migrations from releases older than v0.107.7 failing ([#4846]).

[#4795]: https://github.com/AdguardTeam/AdGuardHome/issues/4795
[#4846]: https://github.com/AdguardTeam/AdGuardHome/issues/4846

[ms-v0.107.11]: https://github.com/AdguardTeam/AdGuardHome/milestone/47?closed=1



## [v0.107.10] - 2022-08-17

See also the [v0.107.10 GitHub milestone][ms-v0.107.10].

### Added

- Arabic localization.
- Support for Discovery of Designated Resolvers (DDR) according to the [RFC
  draft][ddr-draft] ([#4463]).

### Changed

- Our snap package now uses the `core22` image as its base ([#4843]).

### Fixed

- DHCP not working on most OSes ([#4836]).
- `invalid argument` errors during update checks on older Linux kernels
  ([#4670]).
- Data races and concurrent map access in statistics module ([#4358], [#4342]).

[#4342]: https://github.com/AdguardTeam/AdGuardHome/issues/4342
[#4358]: https://github.com/AdguardTeam/AdGuardHome/issues/4358
[#4670]: https://github.com/AdguardTeam/AdGuardHome/issues/4670
[#4836]: https://github.com/AdguardTeam/AdGuardHome/issues/4836
[#4843]: https://github.com/AdguardTeam/AdGuardHome/issues/4843

[ddr-draft]:    https://datatracker.ietf.org/doc/html/draft-ietf-add-ddr-08
[ms-v0.107.10]: https://github.com/AdguardTeam/AdGuardHome/milestone/46?closed=1



## [v0.107.9] - 2022-08-03

See also the [v0.107.9 GitHub milestone][ms-v0.107.9].

### Security

- Go version has been updated to prevent the possibility of exploiting the
  CVE-2022-32189 Go vulnerability fixed in [Go 1.18.5][go-1.18.5].  Go 1.17
  support has also been removed, as it has reached end of life and will not
  receive security updates.

### Added

- Domain-specific upstream servers test.  If such test fails, a warning message
  is shown ([#4517]).
- `windows/arm64` support ([#3057]).

### Changed

- UI and update links have been changed to make them more resistant to DNS
  blocking.

### Fixed

- DHCP not working on most OSes ([#4836]).
- Several UI issues ([#4775], [#4776], [#4782]).

### Removed

- Go 1.17 support, as it has reached end of life.

[#3057]: https://github.com/AdguardTeam/AdGuardHome/issues/3057
[#4517]: https://github.com/AdguardTeam/AdGuardHome/issues/4517
[#4775]: https://github.com/AdguardTeam/AdGuardHome/issues/4775
[#4776]: https://github.com/AdguardTeam/AdGuardHome/issues/4776
[#4782]: https://github.com/AdguardTeam/AdGuardHome/issues/4782
[#4836]: https://github.com/AdguardTeam/AdGuardHome/issues/4836

[go-1.18.5]:   https://groups.google.com/g/golang-announce/c/YqYYG87xB10
[ms-v0.107.9]: https://github.com/AdguardTeam/AdGuardHome/milestone/45?closed=1



## [v0.107.8] - 2022-07-13

See also the [v0.107.8 GitHub milestone][ms-v0.107.8].

### Security

- Go version has been updated to prevent the possibility of exploiting the
  CVE-2022-1705, CVE-2022-32148, CVE-2022-30631, and other Go vulnerabilities
  fixed in [Go 1.17.12][go-1.17.12].

  <!--
      TODO(a.garipov): Use the above format in all similar announcements below.
  -->

### Fixed

- DHCP lease validation incorrectly letting users assign the IP address of the
  gateway as the address of the lease ([#4698]).
- Updater no longer expects a hardcoded name for  `AdGuardHome` executable
  ([#4219]).
- Inconsistent names of runtime clients from hosts files ([#4683]).
- PTR requests for addresses leased by DHCP will now be resolved into hostnames
  under `dhcp.local_domain_name` ([#4699]).
- Broken service installation on OpenWrt ([#4677]).

[#4219]: https://github.com/AdguardTeam/AdGuardHome/issues/4219
[#4677]: https://github.com/AdguardTeam/AdGuardHome/issues/4677
[#4683]: https://github.com/AdguardTeam/AdGuardHome/issues/4683
[#4698]: https://github.com/AdguardTeam/AdGuardHome/issues/4698
[#4699]: https://github.com/AdguardTeam/AdGuardHome/issues/4699

[go-1.17.12]:  https://groups.google.com/g/golang-announce/c/nqrv9fbR0zE
[ms-v0.107.8]: https://github.com/AdguardTeam/AdGuardHome/milestone/44?closed=1



## [v0.107.7] - 2022-06-06

See also the [v0.107.7 GitHub milestone][ms-v0.107.7].

### Security

- Go version has been updated to prevent the possibility of exploiting the
  [CVE-2022-29526], [CVE-2022-30634], [CVE-2022-30629], [CVE-2022-30580], and
  [CVE-2022-29804] Go vulnerabilities.
- Enforced password strength policy ([#3503]).

### Added

- Support for the final DNS-over-QUIC standard, [RFC 9250][rfc-9250] ([#4592]).
- Support upstreams for subdomains of a domain only ([#4503]).
- The ability to control each source of runtime clients separately via
  `clients.runtime_sources` configuration object ([#3020]).
- The ability to customize the set of networks that are considered private
  through the new `dns.private_networks` property in the configuration file
  ([#3142]).
- EDNS Client-Subnet information in the request details section of a query log
  record ([#3978]).
- Support for hostnames for plain UDP upstream servers using the `udp://` scheme
  ([#4166]).
- Logs are now collected by default on FreeBSD and OpenBSD when AdGuard Home is
  installed as a service ([#4213]).

### Changed

- On OpenBSD, the daemon script now uses the recommended `/bin/ksh` shell
  instead of the `/bin/sh` one ([#4533]).  To apply this change, backup your
  data and run `AdGuardHome -s uninstall && AdGuardHome -s install`.
- The default DNS-over-QUIC port number is now `853` instead of `754` in
  accordance with [RFC 9250][rfc-9250] ([#4276]).
- Reverse DNS now has a greater priority as the source of runtime clients'
  information than ARP neighborhood.
- Improved detection of runtime clients through more resilient ARP processing
  ([#3597]).
- The TTL of responses served from the optimistic cache is now lowered to 10
  seconds.
- Domain-specific private reverse DNS upstream servers are now validated to
  allow only `*.in-addr.arpa` and `*.ip6.arpa` domains pointing to
  locally-served networks ([#3381]).

  **NOTE:**  If you already have invalid entries in your configuration, consider
  removing them manually, since they essentially had no effect.
- Response filtering is now performed using the record types of the answer
  section of messages as opposed to the type of the question ([#4238]).
- Instead of adding the build time information, the build scripts now use the
  standardized environment variable [`SOURCE_DATE_EPOCH`][repr] to add the date
  of the commit from which the binary was built ([#4221]).  This should simplify
  reproducible builds for package maintainers and those who compile their own
  AdGuard Home.
- The property `local_domain_name` is now in the `dhcp` object in the
  configuration file to avoid confusion ([#3367]).
- The `dns.bogus_nxdomain` property in the configuration file now supports CIDR
  notation alongside IP addresses ([#1730]).

#### Configuration Changes

In this release, the schema version has changed from 12 to 14.

- Object `clients`, which in schema versions 13 and earlier was an array of
  actual persistent clients, is now consist of `persistent` and
  `runtime_sources` properties:

  ```yaml
  # BEFORE:
  'clients':
  - name: client-name
    # …

  # AFTER:
  'clients':
    'persistent':
      - name: client-name
        # …
    'runtime_sources':
      whois: true
      arp: true
      rdns: true
      dhcp: true
      hosts: true
  ```

  The value for `clients.runtime_sources.rdns` field is taken from
  `dns.resolve_clients` property.  To rollback this change, remove the
  `runtime_sources` property, move the contents of `persistent` into the
  `clients` itself, the value of `clients.runtime_sources.rdns` into the
  `dns.resolve_clients`, and change the `schema_version` back to `13`.
- Property `local_domain_name`, which in schema versions 12 and earlier used to
  be a part of the `dns` object, is now a part of the `dhcp` object:

  ```yaml
  # BEFORE:
  'dns':
    # …
    'local_domain_name': 'lan'

  # AFTER:
  'dhcp':
    # …
    'local_domain_name': 'lan'
  ```

  To rollback this change, move the property back into the `dns` object and
  change the `schema_version` back to `12`.

### Deprecated

- The `--no-etc-hosts` option.  Its functionality is now controlled by
  `clients.runtime_sources.hosts` configuration property.  v0.109.0 will remove
  the flag completely.

### Fixed

- Query log occasionally going into an infinite loop ([#4591]).
- Service startup on boot on systems using SysV-init ([#4480]).
- Detection of the stopped service status on macOS and Linux ([#4273]).
- Case-sensitive ClientID ([#4542]).
- Slow version update queries making other HTTP APIs unresponsive ([#4499]).
- ARP tables refreshing process causing excessive PTR requests ([#3157]).

[#1730]: https://github.com/AdguardTeam/AdGuardHome/issues/1730
[#3020]: https://github.com/AdguardTeam/AdGuardHome/issues/3020
[#3142]: https://github.com/AdguardTeam/AdGuardHome/issues/3142
[#3157]: https://github.com/AdguardTeam/AdGuardHome/issues/3157
[#3367]: https://github.com/AdguardTeam/AdGuardHome/issues/3367
[#3381]: https://github.com/AdguardTeam/AdGuardHome/issues/3381
[#3503]: https://github.com/AdguardTeam/AdGuardHome/issues/3503
[#3597]: https://github.com/AdguardTeam/AdGuardHome/issues/3597
[#3978]: https://github.com/AdguardTeam/AdGuardHome/issues/3978
[#4166]: https://github.com/AdguardTeam/AdGuardHome/issues/4166
[#4213]: https://github.com/AdguardTeam/AdGuardHome/issues/4213
[#4221]: https://github.com/AdguardTeam/AdGuardHome/issues/4221
[#4238]: https://github.com/AdguardTeam/AdGuardHome/issues/4238
[#4273]: https://github.com/AdguardTeam/AdGuardHome/issues/4273
[#4276]: https://github.com/AdguardTeam/AdGuardHome/issues/4276
[#4480]: https://github.com/AdguardTeam/AdGuardHome/issues/4480
[#4499]: https://github.com/AdguardTeam/AdGuardHome/issues/4499
[#4503]: https://github.com/AdguardTeam/AdGuardHome/issues/4503
[#4533]: https://github.com/AdguardTeam/AdGuardHome/issues/4533
[#4542]: https://github.com/AdguardTeam/AdGuardHome/issues/4542
[#4591]: https://github.com/AdguardTeam/AdGuardHome/issues/4591
[#4592]: https://github.com/AdguardTeam/AdGuardHome/issues/4592

[CVE-2022-29526]: https://www.cvedetails.com/cve/CVE-2022-29526
[CVE-2022-29804]: https://www.cvedetails.com/cve/CVE-2022-29804
[CVE-2022-30580]: https://www.cvedetails.com/cve/CVE-2022-30580
[CVE-2022-30629]: https://www.cvedetails.com/cve/CVE-2022-30629
[CVE-2022-30634]: https://www.cvedetails.com/cve/CVE-2022-30634
[ms-v0.107.7]:    https://github.com/AdguardTeam/AdGuardHome/milestone/43?closed=1
[rfc-9250]:       https://datatracker.ietf.org/doc/html/rfc9250



## [v0.107.6] - 2022-04-13

See also the [v0.107.6 GitHub milestone][ms-v0.107.6].

### Security

- `User-Agent` HTTP header removed from outgoing DNS-over-HTTPS requests.
- Go version has been updated to prevent the possibility of exploiting the
  [CVE-2022-24675], [CVE-2022-27536], and [CVE-2022-28327] Go vulnerabilities.

### Added

- Support for SVCB/HTTPS parameter `dohpath` in filtering rules with
  the `dnsrewrite` modifier according to the [RFC draft][dns-draft-02]
  ([#4463]).

### Changed

- Filtering rules with the `dnsrewrite` modifier that create SVCB or HTTPS
  responses should use `ech` instead of `echconfig` to conform with the [latest
  drafts][svcb-draft-08].

### Deprecated

- SVCB/HTTPS parameter name `echconfig` in filtering rules with the `dnsrewrite`
  modifier.  Use `ech` instead.  v0.109.0 will remove support for the outdated
  name `echconfig`.
- Obsolete `--no-mem-optimization` option ([#4437]).  v0.109.0 will remove the
  flag completely.

### Fixed

- I/O timeout errors when checking for the presence of another DHCP server.
- Network interfaces being incorrectly labeled as down during installation.
- Rules for blocking the QQ service ([#3717]).

### Removed

- Go 1.16 support, since that branch of the Go compiler has reached end of life
  and doesn't receive security updates anymore.

[#3717]: https://github.com/AdguardTeam/AdGuardHome/issues/3717
[#4437]: https://github.com/AdguardTeam/AdGuardHome/issues/4437
[#4463]: https://github.com/AdguardTeam/AdGuardHome/issues/4463

[CVE-2022-24675]: https://www.cvedetails.com/cve/CVE-2022-24675
[CVE-2022-27536]: https://www.cvedetails.com/cve/CVE-2022-27536
[CVE-2022-28327]: https://www.cvedetails.com/cve/CVE-2022-28327
[dns-draft-02]:   https://datatracker.ietf.org/doc/html/draft-ietf-add-svcb-dns-02#section-5.1
[ms-v0.107.6]:    https://github.com/AdguardTeam/AdGuardHome/milestone/42?closed=1
[repr]:           https://reproducible-builds.org/docs/source-date-epoch/
[svcb-draft-08]:  https://www.ietf.org/archive/id/draft-ietf-dnsop-svcb-https-08.html



## [v0.107.5] - 2022-03-04

This is a security update.  There is no GitHub milestone, since no GitHub issues
were resolved.

### Security

- Go version has been updated to prevent the possibility of exploiting the
  [CVE-2022-24921] Go vulnerability.

[CVE-2022-24921]: https://www.cvedetails.com/cve/CVE-2022-24921



## [v0.107.4] - 2022-03-01

See also the [v0.107.4 GitHub milestone][ms-v0.107.4].

### Security

- Go version has been updated to prevent the possibility of exploiting the
  [CVE-2022-23806], [CVE-2022-23772], and [CVE-2022-23773] Go vulnerabilities.

### Fixed

- Optimistic cache now responds with expired items even if those can't be
  resolved again ([#4254]).
- Unnecessarily complex hosts-related logic leading to infinite recursion in
  some cases ([#4216]).

[#4216]: https://github.com/AdguardTeam/AdGuardHome/issues/4216
[#4254]: https://github.com/AdguardTeam/AdGuardHome/issues/4254

[CVE-2022-23772]: https://www.cvedetails.com/cve/CVE-2022-23772
[CVE-2022-23773]: https://www.cvedetails.com/cve/CVE-2022-23773
[CVE-2022-23806]: https://www.cvedetails.com/cve/CVE-2022-23806
[ms-v0.107.4]:    https://github.com/AdguardTeam/AdGuardHome/milestone/41?closed=1



## [v0.107.3] - 2022-01-25

See also the [v0.107.3 GitHub milestone][ms-v0.107.3].

### Added

- Support for a `dnsrewrite` modifier with an empty `NOERROR` response
  ([#4133]).

### Fixed

- Wrong set of ports checked for duplicates during the initial setup ([#4095]).
- Incorrectly invalidated service domains ([#4120]).
- Poor testing of domain-specific upstream servers ([#4074]).
- Omitted aliases of hosts specified by another line within the OS's hosts file
  ([#4079]).

[#4074]: https://github.com/AdguardTeam/AdGuardHome/issues/4074
[#4079]: https://github.com/AdguardTeam/AdGuardHome/issues/4079
[#4095]: https://github.com/AdguardTeam/AdGuardHome/issues/4095
[#4120]: https://github.com/AdguardTeam/AdGuardHome/issues/4120
[#4133]: https://github.com/AdguardTeam/AdGuardHome/issues/4133

[ms-v0.107.3]: https://github.com/AdguardTeam/AdGuardHome/milestone/40?closed=1



## [v0.107.2] - 2021-12-29

See also the [v0.107.2 GitHub milestone][ms-v0.107.2].

### Fixed

- Infinite loops when TCP connections time out ([#4042]).

[#4042]: https://github.com/AdguardTeam/AdGuardHome/issues/4042

[ms-v0.107.2]: https://github.com/AdguardTeam/AdGuardHome/milestone/38?closed=1



## [v0.107.1] - 2021-12-29

See also the [v0.107.1 GitHub milestone][ms-v0.107.1].

### Changed

- The validation error message for duplicated allow- and blocklists in DNS
  settings now shows the duplicated elements ([#3975]).

### Fixed

- `ipset` initialization bugs ([#4027]).
- Legacy DNS rewrites from a wildcard pattern to a subdomain ([#4016]).
- Service not being stopped before running the `uninstall` service action
  ([#3868]).
- Broken `reload` service action on FreeBSD.
- Legacy DNS rewrites responding from upstream when a request other than `A` or
  `AAAA` is received ([#4008]).
- Panic on port availability check during installation ([#3987]).
- Incorrect application of rules from the OS's hosts files ([#3998]).

[#3868]: https://github.com/AdguardTeam/AdGuardHome/issues/3868
[#3975]: https://github.com/AdguardTeam/AdGuardHome/issues/3975
[#3987]: https://github.com/AdguardTeam/AdGuardHome/issues/3987
[#3998]: https://github.com/AdguardTeam/AdGuardHome/issues/3998
[#4008]: https://github.com/AdguardTeam/AdGuardHome/issues/4008
[#4016]: https://github.com/AdguardTeam/AdGuardHome/issues/4016
[#4027]: https://github.com/AdguardTeam/AdGuardHome/issues/4027

[ms-v0.107.1]: https://github.com/AdguardTeam/AdGuardHome/milestone/37?closed=1



## [v0.107.0] - 2021-12-21

See also the [v0.107.0 GitHub milestone][ms-v0.107.0].

### Added

- Upstream server information for responses from cache ([#3772]).  Note that old
  log entries concerning cached responses won't include that information.
- Finnish and Ukrainian localizations.
- Setting the timeout for IP address pinging in the "Fastest IP address" mode
  through the new `fastest_timeout` field in the configuration file ([#1992]).
- Static IP address detection on FreeBSD ([#3289]).
- Optimistic cache ([#2145]).
- New possible value of `6h` for `querylog_interval` property ([#2504]).
- Blocking access using ClientIDs ([#2624], [#3162]).
- `source` directives support in `/etc/network/interfaces` on Linux ([#3257]).
- [RFC 9000][rfc-9000] support in QUIC.
- Completely disabling statistics by setting the statistics interval to zero
  ([#2141]).
- The ability to completely purge DHCP leases ([#1691]).
- Settable timeouts for querying the upstream servers ([#2280]).
- Configuration file properties to change group and user ID on startup on Unix
  ([#2763]).
- Experimental OpenBSD support for AMD64 and 64-bit ARM CPUs ([#2439], [#3225],
  [#3226]).
- Support for custom port in DNS-over-HTTPS profiles for Apple's devices
  ([#3172]).
- `darwin/arm64` support ([#2443]).
- `freebsd/arm64` support ([#2441]).
- Output of the default addresses of the upstreams used for resolving PTRs for
  private addresses ([#3136]).
- Detection and handling of recurrent PTR requests for locally-served addresses
  ([#3185]).
- The ability to completely disable reverse DNS resolving of IPs from
  locally-served networks ([#3184]).
- New flag `--local-frontend` to serve dynamically changeable frontend files
  from disk as opposed to the ones that were compiled into the binary.

### Changed

- Port bindings are now checked for uniqueness ([#3835]).
- The DNSSEC check now simply checks against the AD flag in the response
  ([#3904]).
- Client objects in the configuration file are now sorted ([#3933]).
- Responses from cache are now labeled ([#3772]).
- Better error message for ED25519 private keys, which are not widely supported
  ([#3737]).
- Cache now follows RFC more closely for negative answers ([#3707]).
- `dnsrewrite` rules and other DNS rewrites will now be applied even when the
  protection is disabled ([#1558]).
- DHCP gateway address, subnet mask, IP address range, and leases validations
  ([#3529]).
- The `systemd` service script will now create the `/var/log` directory when it
  doesn't exist ([#3579]).
- Items in allowed clients, disallowed clients, and blocked hosts lists are now
  required to be unique ([#3419]).
- The TLS private key previously saved as a string isn't shown in API responses
  anymore ([#1898]).
- Better OpenWrt detection ([#3435]).
- DNS-over-HTTPS queries that come from HTTP proxies in the `trusted_proxies`
  list now use the real IP address of the client instead of the address of the
  proxy ([#2799]).
- Clients who are blocked by access settings now receive a `REFUSED` response
  when a protocol other than DNS-over-UDP and DNSCrypt is used.
- `dns.querylog_interval` property is now formatted in hours.
- Query log search now supports internationalized domains ([#3012]).
- Internationalized domains are now shown decoded in the query log with the
  original encoded version shown in request details ([#3013]).
- When `/etc/hosts`-type rules have several IPs for one host, all IPs are now
  returned instead of only the first one ([#1381]).
- Property `rlimit_nofile` is now in the `os` object of the configuration
  file, together with the new `group` and `user` properties ([#2763]).
- Permissions on filter files are now `0o644` instead of `0o600` ([#3198]).

#### Configuration Changes

In this release, the schema version has changed from 10 to 12.

- Property `dns.querylog_interval`, which in schema versions 11 and earlier used
  to be an integer number of days, is now a string with a human-readable
  duration:

  ```yaml
  # BEFORE:
  'dns':
    # …
    'querylog_interval': 90

  # AFTER:
  'dns':
    # …
    'querylog_interval': '2160h'
  ```

  To rollback this change, convert the property back into days and change the
  `schema_version` back to `11`.

- Property `rlimit_nofile`, which in schema versions 10 and earlier used to be
  on the top level, is now moved to the new `os` object:

  ```yaml
  # BEFORE:
  'rlimit_nofile': 42

  # AFTER:
  'os':
    'group': ''
    'rlimit_nofile': 42
    'user': ''
  ```

  To rollback this change, move the property on the top level and change the
  `schema_version` back to `10`.

### Deprecated

- Go 1.16 support.  v0.108.0 will require at least Go 1.17 to build.

### Fixed

- EDNS0 TCP keepalive option handling ([#3778]).
- Rules with the `denyallow` modifier applying to IP addresses when they
  shouldn't ([#3175]).
- The length of the EDNS0 client subnet option appearing too long for some
  upstream servers ([#3887]).
- Invalid redirection to the HTTPS web interface after saving enabled encryption
  settings ([#3558]).
- Incomplete propagation of the client's IP anonymization setting to the
  statistics ([#3890]).
- Incorrect results with the `dnsrewrite` modifier for entries from the
  operating system's hosts file ([#3815]).
- Matching against rules with `|` at the end of the domain name ([#3371]).
- Incorrect assignment of explicitly configured DHCP options ([#3744]).
- Occasional panic during shutdown ([#3655]).
- Addition of IPs into only one as opposed to all matching ipsets on Linux
  ([#3638]).
- Removal of temporary filter files ([#3567]).
- Panic when an upstream server responds with an empty question section
  ([#3551]).
- 9GAG blocking ([#3564]).
- DHCP now follows RFCs more closely when it comes to response sending and
  option selection ([#3443], [#3538]).
- Occasional panics when reading old statistics databases ([#3506]).
- `reload` service action on macOS and FreeBSD ([#3457]).
- Inaccurate using of service actions in the installation script ([#3450]).
- ClientID checking ([#3437]).
- Discovering other DHCP servers on `darwin` and `freebsd` ([#3417]).
- Switching listening address to unspecified one when bound to a single
  specified IPv4 address on Darwin (macOS) ([#2807]).
- Incomplete HTTP response for static IP address.
- DNSCrypt queries weren't appearing in query log ([#3372]).
- Wrong IP address for proxied DNS-over-HTTPS queries ([#2799]).
- Domain name letter case mismatches in DNS rewrites ([#3351]).
- Conflicts between IPv4 and IPv6 DNS rewrites ([#3343]).
- Letter case mismatches in `CNAME` filtering ([#3335]).
- Occasional breakages on network errors with DNS-over-HTTP upstreams ([#3217]).
- Errors when setting static IP on Linux ([#3257]).
- Treatment of domain names and FQDNs in custom rules with the `dnsrewrite`
  modifier that use the `PTR` type ([#3256]).
- Redundant hostname generating while loading static leases with empty hostname
  ([#3166]).
- Domain name case in responses ([#3194]).
- Custom upstreams selection for clients with ClientIDs in DNS-over-TLS and
  DNS-over-HTTP ([#3186]).
- Incorrect client-based filtering applying logic ([#2875]).

### Removed

- Go 1.15 support.

[#1381]: https://github.com/AdguardTeam/AdGuardHome/issues/1381
[#1558]: https://github.com/AdguardTeam/AdGuardHome/issues/1558
[#1691]: https://github.com/AdguardTeam/AdGuardHome/issues/1691
[#1898]: https://github.com/AdguardTeam/AdGuardHome/issues/1898
[#1992]: https://github.com/AdguardTeam/AdGuardHome/issues/1992
[#2141]: https://github.com/AdguardTeam/AdGuardHome/issues/2141
[#2145]: https://github.com/AdguardTeam/AdGuardHome/issues/2145
[#2280]: https://github.com/AdguardTeam/AdGuardHome/issues/2280
[#2439]: https://github.com/AdguardTeam/AdGuardHome/issues/2439
[#2441]: https://github.com/AdguardTeam/AdGuardHome/issues/2441
[#2443]: https://github.com/AdguardTeam/AdGuardHome/issues/2443
[#2504]: https://github.com/AdguardTeam/AdGuardHome/issues/2504
[#2624]: https://github.com/AdguardTeam/AdGuardHome/issues/2624
[#2763]: https://github.com/AdguardTeam/AdGuardHome/issues/2763
[#2799]: https://github.com/AdguardTeam/AdGuardHome/issues/2799
[#2807]: https://github.com/AdguardTeam/AdGuardHome/issues/2807
[#3012]: https://github.com/AdguardTeam/AdGuardHome/issues/3012
[#3013]: https://github.com/AdguardTeam/AdGuardHome/issues/3013
[#3136]: https://github.com/AdguardTeam/AdGuardHome/issues/3136
[#3162]: https://github.com/AdguardTeam/AdGuardHome/issues/3162
[#3166]: https://github.com/AdguardTeam/AdGuardHome/issues/3166
[#3172]: https://github.com/AdguardTeam/AdGuardHome/issues/3172
[#3175]: https://github.com/AdguardTeam/AdGuardHome/issues/3175
[#3184]: https://github.com/AdguardTeam/AdGuardHome/issues/3184
[#3185]: https://github.com/AdguardTeam/AdGuardHome/issues/3185
[#3186]: https://github.com/AdguardTeam/AdGuardHome/issues/3186
[#3194]: https://github.com/AdguardTeam/AdGuardHome/issues/3194
[#3198]: https://github.com/AdguardTeam/AdGuardHome/issues/3198
[#3217]: https://github.com/AdguardTeam/AdGuardHome/issues/3217
[#3225]: https://github.com/AdguardTeam/AdGuardHome/issues/3225
[#3226]: https://github.com/AdguardTeam/AdGuardHome/issues/3226
[#3256]: https://github.com/AdguardTeam/AdGuardHome/issues/3256
[#3257]: https://github.com/AdguardTeam/AdGuardHome/issues/3257
[#3289]: https://github.com/AdguardTeam/AdGuardHome/issues/3289
[#3335]: https://github.com/AdguardTeam/AdGuardHome/issues/3335
[#3343]: https://github.com/AdguardTeam/AdGuardHome/issues/3343
[#3351]: https://github.com/AdguardTeam/AdGuardHome/issues/3351
[#3371]: https://github.com/AdguardTeam/AdGuardHome/issues/3371
[#3372]: https://github.com/AdguardTeam/AdGuardHome/issues/3372
[#3417]: https://github.com/AdguardTeam/AdGuardHome/issues/3417
[#3419]: https://github.com/AdguardTeam/AdGuardHome/issues/3419
[#3435]: https://github.com/AdguardTeam/AdGuardHome/issues/3435
[#3437]: https://github.com/AdguardTeam/AdGuardHome/issues/3437
[#3443]: https://github.com/AdguardTeam/AdGuardHome/issues/3443
[#3450]: https://github.com/AdguardTeam/AdGuardHome/issues/3450
[#3457]: https://github.com/AdguardTeam/AdGuardHome/issues/3457
[#3506]: https://github.com/AdguardTeam/AdGuardHome/issues/3506
[#3529]: https://github.com/AdguardTeam/AdGuardHome/issues/3529
[#3538]: https://github.com/AdguardTeam/AdGuardHome/issues/3538
[#3551]: https://github.com/AdguardTeam/AdGuardHome/issues/3551
[#3558]: https://github.com/AdguardTeam/AdGuardHome/issues/3558
[#3564]: https://github.com/AdguardTeam/AdGuardHome/issues/3564
[#3567]: https://github.com/AdguardTeam/AdGuardHome/issues/3567
[#3568]: https://github.com/AdguardTeam/AdGuardHome/issues/3568
[#3579]: https://github.com/AdguardTeam/AdGuardHome/issues/3579
[#3607]: https://github.com/AdguardTeam/AdGuardHome/issues/3607
[#3638]: https://github.com/AdguardTeam/AdGuardHome/issues/3638
[#3655]: https://github.com/AdguardTeam/AdGuardHome/issues/3655
[#3707]: https://github.com/AdguardTeam/AdGuardHome/issues/3707
[#3737]: https://github.com/AdguardTeam/AdGuardHome/issues/3737
[#3744]: https://github.com/AdguardTeam/AdGuardHome/issues/3744
[#3772]: https://github.com/AdguardTeam/AdGuardHome/issues/3772
[#3778]: https://github.com/AdguardTeam/AdGuardHome/issues/3778
[#3815]: https://github.com/AdguardTeam/AdGuardHome/issues/3815
[#3835]: https://github.com/AdguardTeam/AdGuardHome/issues/3835
[#3887]: https://github.com/AdguardTeam/AdGuardHome/issues/3887
[#3890]: https://github.com/AdguardTeam/AdGuardHome/issues/3890
[#3904]: https://github.com/AdguardTeam/AdGuardHome/issues/3904
[#3933]: https://github.com/AdguardTeam/AdGuardHome/pull/3933

[ms-v0.107.0]: https://github.com/AdguardTeam/AdGuardHome/milestone/23?closed=1
[rfc-9000]:    https://datatracker.ietf.org/doc/html/rfc9000



## [v0.106.3] - 2021-05-19

See also the [v0.106.3 GitHub milestone][ms-v0.106.3].

### Added

- Support for reinstall (`-r`) and uninstall (`-u`) flags in the installation
  script ([#2462]).
- Support for DHCP `DECLINE` and `RELEASE` message types ([#3053]).

### Changed

- Add microseconds to log output.

### Fixed

- Intermittent "Warning: ID mismatch" errors ([#3087]).
- Error when using installation script on some ARMv7 devices ([#2542]).
- DHCP leases validation ([#3107], [#3127]).
- Local PTR request recursion in Docker containers ([#3064]).
- Ignoring client-specific filtering settings when filtering is disabled in
  general settings ([#2875]).
- Disallowed domains are now case-insensitive ([#3115]).

[#2462]: https://github.com/AdguardTeam/AdGuardHome/issues/2462
[#2542]: https://github.com/AdguardTeam/AdGuardHome/issues/2542
[#2875]: https://github.com/AdguardTeam/AdGuardHome/issues/2875
[#3053]: https://github.com/AdguardTeam/AdGuardHome/issues/3053
[#3064]: https://github.com/AdguardTeam/AdGuardHome/issues/3064
[#3107]: https://github.com/AdguardTeam/AdGuardHome/issues/3107
[#3115]: https://github.com/AdguardTeam/AdGuardHome/issues/3115
[#3127]: https://github.com/AdguardTeam/AdGuardHome/issues/3127

[ms-v0.106.3]: https://github.com/AdguardTeam/AdGuardHome/milestone/35?closed=1



## [v0.106.2] - 2021-05-06

See also the [v0.106.2 GitHub milestone][ms-v0.106.2].

### Fixed

- Uniqueness validation for dynamic DHCP leases ([#3056]).

[#3056]: https://github.com/AdguardTeam/AdGuardHome/issues/3056

[ms-v0.106.2]: https://github.com/AdguardTeam/AdGuardHome/milestone/34?closed=1



## [v0.106.1] - 2021-04-30

See also the [v0.106.1 GitHub milestone][ms-v0.106.1].

### Fixed

- Local domain name handling when the DHCP server is disabled ([#3028]).
- Normalization of previously-saved invalid static DHCP leases ([#3027]).
- Validation of IPv6 addresses with zones in system resolvers ([#3022]).

[#3022]: https://github.com/AdguardTeam/AdGuardHome/issues/3022
[#3027]: https://github.com/AdguardTeam/AdGuardHome/issues/3027
[#3028]: https://github.com/AdguardTeam/AdGuardHome/issues/3028

[ms-v0.106.1]: https://github.com/AdguardTeam/AdGuardHome/milestone/33?closed=1



## [v0.106.0] - 2021-04-28

See also the [v0.106.0 GitHub milestone][ms-v0.106.0].

### Added

- The ability to block user for login after configurable number of unsuccessful
  attempts for configurable time ([#2826]).
- `denyallow` modifier for filters ([#2923]).
- Hostname uniqueness validation in the DHCP server ([#2952]).
- Hostname generating for DHCP clients which don't provide their own ([#2723]).
- New flag `--no-etc-hosts` to disable client domain name lookups in the
  operating system's `/etc/hosts` files ([#1947]).
- The ability to set up custom upstreams to resolve PTR queries for local
  addresses and to disable the automatic resolving of clients' addresses
  ([#2704]).
- Logging of the client's IP address after failed login attempts ([#2824]).
- Search by clients' names in the query log ([#1273]).
- Verbose version output with `-v --version` ([#2416]).
- The ability to set a custom TLD or domain name for known hosts in the local
  network ([#2393], [#2961]).
- The ability to serve DNS queries on multiple hosts and interfaces ([#1401]).
- `ips` and `text` DHCP server options ([#2385]).
- `SRV` records support in filtering rules with the `dnsrewrite` modifier
  ([#2533]).

### Changed

- Our DoQ implementation is now updated to conform to the latest standard
  [draft][doq-draft-02] ([#2843]).
- Quality of logging ([#2954]).
- Normalization of hostnames sent by DHCP clients ([#2945], [#2952]).
- The access to the private hosts is now forbidden for users from external
  networks ([#2889]).
- The reverse lookup for local addresses is now performed via local resolvers
  ([#2704]).
- Stricter validation of the IP addresses of static leases in the DHCP server
  with regards to the netmask ([#2838]).
- Stricter validation of `dnsrewrite` filtering rule modifier parameters
  ([#2498]).
- New, more correct versioning scheme ([#2412]).

### Deprecated

- Go 1.15 support.  v0.107.0 will require at least Go 1.16 to build.

### Fixed

- Multiple answers for a `dnsrewrite` rule matching requests with repeating
  patterns in it ([#2981]).
- Root server resolving when custom upstreams for hosts are specified ([#2994]).
- Inconsistent resolving of DHCP clients when the DHCP server is disabled
  ([#2934]).
- Comment handling in clients' custom upstreams ([#2947]).
- Overwriting of DHCPv4 options when using the HTTP API ([#2927]).
- Assumption that MAC addresses always have the length of 6 octets ([#2828]).
- Support for more than one `/24` subnet in DHCP ([#2541]).
- Invalid filenames in the `mobileconfig` API responses ([#2835]).

### Removed

- Go 1.14 support.

[#1273]: https://github.com/AdguardTeam/AdGuardHome/issues/1273
[#1401]: https://github.com/AdguardTeam/AdGuardHome/issues/1401
[#1947]: https://github.com/AdguardTeam/AdGuardHome/issues/1947
[#2385]: https://github.com/AdguardTeam/AdGuardHome/issues/2385
[#2393]: https://github.com/AdguardTeam/AdGuardHome/issues/2393
[#2412]: https://github.com/AdguardTeam/AdGuardHome/issues/2412
[#2416]: https://github.com/AdguardTeam/AdGuardHome/issues/2416
[#2498]: https://github.com/AdguardTeam/AdGuardHome/issues/2498
[#2533]: https://github.com/AdguardTeam/AdGuardHome/issues/2533
[#2541]: https://github.com/AdguardTeam/AdGuardHome/issues/2541
[#2704]: https://github.com/AdguardTeam/AdGuardHome/issues/2704
[#2723]: https://github.com/AdguardTeam/AdGuardHome/issues/2723
[#2824]: https://github.com/AdguardTeam/AdGuardHome/issues/2824
[#2826]: https://github.com/AdguardTeam/AdGuardHome/issues/2826
[#2828]: https://github.com/AdguardTeam/AdGuardHome/issues/2828
[#2835]: https://github.com/AdguardTeam/AdGuardHome/issues/2835
[#2838]: https://github.com/AdguardTeam/AdGuardHome/issues/2838
[#2843]: https://github.com/AdguardTeam/AdGuardHome/issues/2843
[#2889]: https://github.com/AdguardTeam/AdGuardHome/issues/2889
[#2923]: https://github.com/AdguardTeam/AdGuardHome/issues/2923
[#2927]: https://github.com/AdguardTeam/AdGuardHome/issues/2927
[#2934]: https://github.com/AdguardTeam/AdGuardHome/issues/2934
[#2945]: https://github.com/AdguardTeam/AdGuardHome/issues/2945
[#2947]: https://github.com/AdguardTeam/AdGuardHome/issues/2947
[#2952]: https://github.com/AdguardTeam/AdGuardHome/issues/2952
[#2954]: https://github.com/AdguardTeam/AdGuardHome/issues/2954
[#2961]: https://github.com/AdguardTeam/AdGuardHome/issues/2961
[#2981]: https://github.com/AdguardTeam/AdGuardHome/issues/2981
[#2994]: https://github.com/AdguardTeam/AdGuardHome/issues/2994

[doq-draft-02]: https://tools.ietf.org/html/draft-ietf-dprive-dnsoquic-02
[ms-v0.106.0]:  https://github.com/AdguardTeam/AdGuardHome/milestone/26?closed=1



## [v0.105.2] - 2021-03-10

### Security

- Session token doesn't contain user's information anymore ([#2470]).

See also the [v0.105.2 GitHub milestone][ms-v0.105.2].

### Fixed

- Incomplete hostnames with trailing zero-bytes handling ([#2582]).
- Wrong DNS-over-TLS ALPN configuration ([#2681]).
- Inconsistent responses for messages with EDNS0 and AD when DNS caching is
  enabled ([#2600]).
- Incomplete OpenWrt detection ([#2757]).
- DHCP lease's `expired` field incorrect time format ([#2692]).
- Incomplete DNS upstreams validation ([#2674]).
- Wrong parsing of DHCP options of the `ip` type ([#2688]).

[#2470]: https://github.com/AdguardTeam/AdGuardHome/issues/2470
[#2582]: https://github.com/AdguardTeam/AdGuardHome/issues/2582
[#2600]: https://github.com/AdguardTeam/AdGuardHome/issues/2600
[#2674]: https://github.com/AdguardTeam/AdGuardHome/issues/2674
[#2681]: https://github.com/AdguardTeam/AdGuardHome/issues/2681
[#2688]: https://github.com/AdguardTeam/AdGuardHome/issues/2688
[#2692]: https://github.com/AdguardTeam/AdGuardHome/issues/2692
[#2757]: https://github.com/AdguardTeam/AdGuardHome/issues/2757

[ms-v0.105.2]: https://github.com/AdguardTeam/AdGuardHome/milestone/32?closed=1



## [v0.105.1] - 2021-02-15

See also the [v0.105.1 GitHub milestone][ms-v0.105.1].

### Changed

- Increased HTTP API timeouts ([#2671], [#2682]).
- "Permission denied" errors when checking if the machine has a static IP no
  longer prevent the DHCP server from starting ([#2667]).
- The server name sent by clients of TLS APIs is not only checked when
  `strict_sni_check` is enabled ([#2664]).
- HTTP API request body size limit for the `POST /control/access/set` and `POST
  /control/filtering/set_rules` HTTP APIs is increased ([#2666], [#2675]).

### Fixed

- Error when enabling the DHCP server when AdGuard Home couldn't determine if
  the machine has a static IP.
- Optical issue on custom rules ([#2641]).
- Occasional crashes during startup.
- The field `"range_start"` in the `GET /control/dhcp/status` HTTP API response
  is now correctly named again ([#2678]).
- DHCPv6 server's `ra_slaac_only` and `ra_allow_slaac` properties aren't reset
  to `false` on update anymore ([#2653]).
- The `Vary` header is now added along with `Access-Control-Allow-Origin` to
  prevent cache-related and other issues in browsers ([#2658]).
- The request body size limit is now set for HTTPS requests as well.
- Incorrect version tag in the Docker release ([#2663]).
- DNSCrypt queries weren't marked as such in logs ([#2662]).

[#2641]: https://github.com/AdguardTeam/AdGuardHome/issues/2641
[#2653]: https://github.com/AdguardTeam/AdGuardHome/issues/2653
[#2658]: https://github.com/AdguardTeam/AdGuardHome/issues/2658
[#2662]: https://github.com/AdguardTeam/AdGuardHome/issues/2662
[#2663]: https://github.com/AdguardTeam/AdGuardHome/issues/2663
[#2664]: https://github.com/AdguardTeam/AdGuardHome/issues/2664
[#2666]: https://github.com/AdguardTeam/AdGuardHome/issues/2666
[#2667]: https://github.com/AdguardTeam/AdGuardHome/issues/2667
[#2671]: https://github.com/AdguardTeam/AdGuardHome/issues/2671
[#2675]: https://github.com/AdguardTeam/AdGuardHome/issues/2675
[#2678]: https://github.com/AdguardTeam/AdGuardHome/issues/2678
[#2682]: https://github.com/AdguardTeam/AdGuardHome/issues/2682

[ms-v0.105.1]: https://github.com/AdguardTeam/AdGuardHome/milestone/31?closed=1



## [v0.105.0] - 2021-02-10

See also the [v0.105.0 GitHub milestone][ms-v0.105.0].

### Added

- Added more services to the "Blocked services" list ([#2224], [#2401]).
- `ipset` subdomain matching, just like `dnsmasq` does ([#2179]).
- ClientID support for DNS-over-HTTPS, DNS-over-QUIC, and DNS-over-TLS
  ([#1383]).
- The new `dnsrewrite` modifier for filters ([#2102]).
- The host checking API and the query logs API can now return multiple matched
  rules ([#2102]).
- Detecting of network interface configured to have static IP address via
  `/etc/network/interfaces` ([#2302]).
- DNSCrypt protocol support ([#1361]).
- A 5 second wait period until a DHCP server's network interface gets an IP
  address ([#2304]).
- `dnstype` modifier for filters ([#2337]).
- HTTP API request body size limit ([#2305]).

### Changed

- `Access-Control-Allow-Origin` is now only set to the same origin as the
  domain, but with an HTTP scheme as opposed to `*` ([#2484]).
- `workDir` now supports symlinks.
- Stopped mounting together the directories `/opt/adguardhome/conf` and
  `/opt/adguardhome/work` in our Docker images ([#2589]).
- When `dns.bogus_nxdomain` option is used, the server will now transform
  responses if there is at least one bogus address instead of all of them
  ([#2394]).  The new behavior is the same as in `dnsmasq`.
- Post-updating relaunch possibility is now determined OS-dependently ([#2231],
  [#2391]).
- Made the mobileconfig HTTP API more robust and predictable, add parameters and
  improve error response ([#2358]).
- Improved HTTP requests handling and timeouts ([#2343]).
- Our snap package now uses the `core20` image as its base ([#2306]).
- New build system and various internal improvements ([#2271], [#2276], [#2297],
  [#2509], [#2552], [#2639], [#2646]).

### Deprecated

- Go 1.14 support.  v0.106.0 will require at least Go 1.15 to build.
- The `darwin/386` port.  It will be removed in v0.106.0.
- The `"rule"` and `"filter_id"` fields in `GET /filtering/check_host` and
  `GET /querylog` responses.  They will be removed in v0.106.0 ([#2102]).

### Fixed

- Autoupdate bug in the Darwin (macOS) version ([#2630]).
- Unnecessary conversions from `string` to `net.IP`, and vice versa ([#2508]).
- Inability to set DNS cache TTL limits ([#2459]).
- Possible freezes on slower machines ([#2225]).
- A mitigation against records being shown in the wrong order on the query log
  page ([#2293]).
- A JSON parsing error in query log ([#2345]).
- Incorrect detection of the IPv6 address of an interface as well as another
  infinite loop in the `/dhcp/find_active_dhcp` HTTP API ([#2355]).

### Removed

- The undocumented ability to use hostnames as any of `bind_host` values in
  configuration.  Documentation requires them to be valid IP addresses, and now
  the implementation makes sure that that is the case ([#2508]).
- `Dockerfile` ([#2276]).  Replaced with the script
  `scripts/make/build-docker.sh` which uses `scripts/make/Dockerfile`.
- Support for pre-v0.99.3 format of query logs ([#2102]).

[#1361]: https://github.com/AdguardTeam/AdGuardHome/issues/1361
[#1383]: https://github.com/AdguardTeam/AdGuardHome/issues/1383
[#2102]: https://github.com/AdguardTeam/AdGuardHome/issues/2102
[#2179]: https://github.com/AdguardTeam/AdGuardHome/issues/2179
[#2224]: https://github.com/AdguardTeam/AdGuardHome/issues/2224
[#2225]: https://github.com/AdguardTeam/AdGuardHome/issues/2225
[#2231]: https://github.com/AdguardTeam/AdGuardHome/issues/2231
[#2271]: https://github.com/AdguardTeam/AdGuardHome/issues/2271
[#2276]: https://github.com/AdguardTeam/AdGuardHome/issues/2276
[#2293]: https://github.com/AdguardTeam/AdGuardHome/issues/2293
[#2297]: https://github.com/AdguardTeam/AdGuardHome/issues/2297
[#2302]: https://github.com/AdguardTeam/AdGuardHome/issues/2302
[#2304]: https://github.com/AdguardTeam/AdGuardHome/issues/2304
[#2305]: https://github.com/AdguardTeam/AdGuardHome/issues/2305
[#2306]: https://github.com/AdguardTeam/AdGuardHome/issues/2306
[#2337]: https://github.com/AdguardTeam/AdGuardHome/issues/2337
[#2343]: https://github.com/AdguardTeam/AdGuardHome/issues/2343
[#2345]: https://github.com/AdguardTeam/AdGuardHome/issues/2345
[#2355]: https://github.com/AdguardTeam/AdGuardHome/issues/2355
[#2358]: https://github.com/AdguardTeam/AdGuardHome/issues/2358
[#2391]: https://github.com/AdguardTeam/AdGuardHome/issues/2391
[#2394]: https://github.com/AdguardTeam/AdGuardHome/issues/2394
[#2401]: https://github.com/AdguardTeam/AdGuardHome/issues/2401
[#2459]: https://github.com/AdguardTeam/AdGuardHome/issues/2459
[#2484]: https://github.com/AdguardTeam/AdGuardHome/issues/2484
[#2508]: https://github.com/AdguardTeam/AdGuardHome/issues/2508
[#2509]: https://github.com/AdguardTeam/AdGuardHome/issues/2509
[#2552]: https://github.com/AdguardTeam/AdGuardHome/issues/2552
[#2589]: https://github.com/AdguardTeam/AdGuardHome/issues/2589
[#2630]: https://github.com/AdguardTeam/AdGuardHome/issues/2630
[#2639]: https://github.com/AdguardTeam/AdGuardHome/issues/2639
[#2646]: https://github.com/AdguardTeam/AdGuardHome/issues/2646

[ms-v0.105.0]: https://github.com/AdguardTeam/AdGuardHome/milestone/27?closed=1



## [v0.104.3] - 2020-11-19

See also the [v0.104.3 GitHub milestone][ms-v0.104.3].

### Fixed

- The accidentally exposed profiler HTTP API ([#2336]).

[#2336]: https://github.com/AdguardTeam/AdGuardHome/issues/2336

[ms-v0.104.3]: https://github.com/AdguardTeam/AdGuardHome/milestone/30?closed=1



## [v0.104.2] - 2020-11-19

See also the [v0.104.2 GitHub milestone][ms-v0.104.2].

### Added

- This changelog :-) ([#2294]).
- `HACKING.md`, a guide for developers.

### Changed

- Improved tests output ([#2273]).

### Fixed

- Query logs from file not loading after the ones buffered in memory ([#2325]).
- Unnecessary errors in query logs when switching between log files ([#2324]).
- `404 Not Found` errors on the DHCP settings page on Windows.  The page now
  correctly shows that DHCP is not currently available on that OS ([#2295]).
- Infinite loop in `/dhcp/find_active_dhcp` ([#2301]).

[#2273]: https://github.com/AdguardTeam/AdGuardHome/issues/2273
[#2294]: https://github.com/AdguardTeam/AdGuardHome/issues/2294
[#2295]: https://github.com/AdguardTeam/AdGuardHome/issues/2295
[#2301]: https://github.com/AdguardTeam/AdGuardHome/issues/2301
[#2324]: https://github.com/AdguardTeam/AdGuardHome/issues/2324
[#2325]: https://github.com/AdguardTeam/AdGuardHome/issues/2325

[ms-v0.104.2]: https://github.com/AdguardTeam/AdGuardHome/milestone/28?closed=1



<!--
[Unreleased]: https://github.com/AdguardTeam/AdGuardHome/compare/v0.107.24...HEAD
[v0.107.24]:  https://github.com/AdguardTeam/AdGuardHome/compare/v0.107.23...v0.107.24
-->

[Unreleased]: https://github.com/AdguardTeam/AdGuardHome/compare/v0.107.23...HEAD
[v0.107.23]:  https://github.com/AdguardTeam/AdGuardHome/compare/v0.107.22...v0.107.23
[v0.107.22]:  https://github.com/AdguardTeam/AdGuardHome/compare/v0.107.21...v0.107.22
[v0.107.21]:  https://github.com/AdguardTeam/AdGuardHome/compare/v0.107.20...v0.107.21
[v0.107.20]:  https://github.com/AdguardTeam/AdGuardHome/compare/v0.107.19...v0.107.20
[v0.107.19]:  https://github.com/AdguardTeam/AdGuardHome/compare/v0.107.18...v0.107.19
[v0.107.18]:  https://github.com/AdguardTeam/AdGuardHome/compare/v0.107.17...v0.107.18
[v0.107.17]:  https://github.com/AdguardTeam/AdGuardHome/compare/v0.107.16...v0.107.17
[v0.107.16]:  https://github.com/AdguardTeam/AdGuardHome/compare/v0.107.15...v0.107.16
[v0.107.15]:  https://github.com/AdguardTeam/AdGuardHome/compare/v0.107.14...v0.107.15
[v0.107.14]:  https://github.com/AdguardTeam/AdGuardHome/compare/v0.107.13...v0.107.14
[v0.107.13]:  https://github.com/AdguardTeam/AdGuardHome/compare/v0.107.12...v0.107.13
[v0.107.12]:  https://github.com/AdguardTeam/AdGuardHome/compare/v0.107.11...v0.107.12
[v0.107.11]:  https://github.com/AdguardTeam/AdGuardHome/compare/v0.107.10...v0.107.11
[v0.107.10]:  https://github.com/AdguardTeam/AdGuardHome/compare/v0.107.9...v0.107.10
[v0.107.9]:   https://github.com/AdguardTeam/AdGuardHome/compare/v0.107.8...v0.107.9
[v0.107.8]:   https://github.com/AdguardTeam/AdGuardHome/compare/v0.107.7...v0.107.8
[v0.107.7]:   https://github.com/AdguardTeam/AdGuardHome/compare/v0.107.6...v0.107.7
[v0.107.6]:   https://github.com/AdguardTeam/AdGuardHome/compare/v0.107.5...v0.107.6
[v0.107.5]:   https://github.com/AdguardTeam/AdGuardHome/compare/v0.107.4...v0.107.5
[v0.107.4]:   https://github.com/AdguardTeam/AdGuardHome/compare/v0.107.3...v0.107.4
[v0.107.3]:   https://github.com/AdguardTeam/AdGuardHome/compare/v0.107.2...v0.107.3
[v0.107.2]:   https://github.com/AdguardTeam/AdGuardHome/compare/v0.107.1...v0.107.2
[v0.107.1]:   https://github.com/AdguardTeam/AdGuardHome/compare/v0.107.0...v0.107.1
[v0.107.0]:   https://github.com/AdguardTeam/AdGuardHome/compare/v0.106.3...v0.107.0
[v0.106.3]:   https://github.com/AdguardTeam/AdGuardHome/compare/v0.106.2...v0.106.3
[v0.106.2]:   https://github.com/AdguardTeam/AdGuardHome/compare/v0.106.1...v0.106.2
[v0.106.1]:   https://github.com/AdguardTeam/AdGuardHome/compare/v0.106.0...v0.106.1
[v0.106.0]:   https://github.com/AdguardTeam/AdGuardHome/compare/v0.105.2...v0.106.0
[v0.105.2]:   https://github.com/AdguardTeam/AdGuardHome/compare/v0.105.1...v0.105.2
[v0.105.1]:   https://github.com/AdguardTeam/AdGuardHome/compare/v0.105.0...v0.105.1
[v0.105.0]:   https://github.com/AdguardTeam/AdGuardHome/compare/v0.104.3...v0.105.0
[v0.104.3]:   https://github.com/AdguardTeam/AdGuardHome/compare/v0.104.2...v0.104.3
[v0.104.2]:   https://github.com/AdguardTeam/AdGuardHome/compare/v0.104.1...v0.104.2<|MERGE_RESOLUTION|>--- conflicted
+++ resolved
@@ -69,14 +69,11 @@
 
 - The icon for League Of Legends on the Blocked services page ([#5433]).
 
-<<<<<<< HEAD
+### Removed
+
+- Go 1.18 support, as it has reached end of life.
+
 [#1333]: https://github.com/AdguardTeam/AdGuardHome/issues/1333
-=======
-### Removed
-
-- Go 1.18 support, as it has reached end of life.
-
->>>>>>> b89105e3
 [#1717]: https://github.com/AdguardTeam/AdGuardHome/issues/1717
 [#4299]: https://github.com/AdguardTeam/AdGuardHome/issues/4299
 [#5433]: https://github.com/AdguardTeam/AdGuardHome/issues/5433
