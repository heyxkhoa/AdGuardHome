--- conflicted
+++ resolved
@@ -23,7 +23,6 @@
 NOTE: Add new changes BELOW THIS COMMENT.
 -->
 
-<<<<<<< HEAD
 ### Added
 
 - The new HTTP API `POST /control/protection`, that updates protection state
@@ -31,13 +30,12 @@
   is described in `openapi/openapi.yaml`.  The duration of this pause could
   also be set with the new config field `protection_disabled_until` in `dns`
   section of the YAML configuration file.
-=======
+
 ### Fixed
 
 - The icon for League Of Legends on the Blocked services page ([#5433]).
 
 [#5433]: https://github.com/AdguardTeam/AdGuardHome/issues/5433
->>>>>>> 6a032bb8
 
 <!--
 NOTE: Add new changes ABOVE THIS COMMENT.
@@ -51,11 +49,6 @@
 
 ### Added
 
-- The new HTTP API `POST /control/protection`, that updates protection state
-  and adds an optional pause duration ([#1333]).  The format of request body
-  is described in `openapi/openapi.yaml`.  The duration of this pause could
-  also be set with the new config field `protection_disabled_until` in `dns` section of
-  the yaml configuration file.
 - DNS64 support ([#5117]).  The function may be enabled with new `use_dns64`
   field under `dns` object in the configuration along with `dns64_prefixes`, the
   set of exclusion prefixes to filter AAAA responses.  The Well-Known Prefix
