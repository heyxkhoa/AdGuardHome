--- conflicted
+++ resolved
@@ -23,7 +23,6 @@
 NOTE: Add new changes BELOW THIS COMMENT.
 -->
 
-<<<<<<< HEAD
 ### Added
 
 - The new HTTP API `POST /control/protection`, that updates protection state
@@ -32,14 +31,12 @@
   also be set with the new config field `protection_disabled_until` in `dns`
   section of the YAML configuration file.
 
+### Fixed
+
+- Failing service installation via script on FreeBSD ([#5431]).
+
 [#1333]: https://github.com/AdguardTeam/AdGuardHome/issues/1333
-=======
-### Fixed
-
-- Failing service installation via script on FreeBSD ([#5431]).
-
 [#5431]: https://github.com/AdguardTeam/AdGuardHome/issues/5431
->>>>>>> 6f6ced33
 
 <!--
 NOTE: Add new changes ABOVE THIS COMMENT.
