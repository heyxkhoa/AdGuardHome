# AdGuard Home Changelog

All notable changes to this project will be documented in this file.

The format is based on
[*Keep a Changelog*](https://keepachangelog.com/en/1.0.0/),
and this project adheres to
[Semantic Versioning](https://semver.org/spec/v2.0.0.html).



## [Unreleased]

<!--
## [v0.108.0] - TBA

## [v0.107.26] - 2023-03-09 (APPROX.)

See also the [v0.107.26 GitHub milestone][ms-v0.107.26].

[ms-v0.107.26]: https://github.com/AdguardTeam/AdGuardHome/milestone/62?closed=1

NOTE: Add new changes BELOW THIS COMMENT.
-->

### Added

<<<<<<< HEAD
- Two new HTTP APIs, `PUT /control/stats/config/update` and `GET
  control/stats/config`, which can be used to set and receive the query log
  configuration.  See openapi/openapi.yaml for the full description.
- Two new HTTP APIs, `PUT /control/querylog/config/update` and `GET
  control/querylog/config`, which can be used to set and receive the statistics
  configuration.  See openapi/openapi.yaml for the full description.
=======
- The ability to set custom IP for EDNS Client Subnet by using the new
  `dns.edns_client_subnet.use_custom` and `dns.edns_client_subnet.custom_ip`
  fields ([#1472]).  The UI changes are coming in the upcoming releases.
>>>>>>> 012e5beb
- The ability to use `dnstype` rules in the disallowed domains list ([#5468]).
  This allows dropping requests based on their question types.

### Changed

#### Configuration Changes

In this release, the schema version has changed from 16 to 17.

<<<<<<< HEAD
- Property `statistics.interval`, which in schema versions 16 and earlier used
  to be an integer number of days, is now a string with a human-readable
  duration:

  ```yaml
  # BEFORE:
  'statistics':
    # …
    'interval': 1

  # AFTER:
  'statistics':
    # …
    'interval': '24h'
  ```

  To rollback this change, convert the property back into days and change the
  `schema_version` back to `16`.

### Deprecated

- The `GET /control/stats_info` HTTP API; use the new `GET
  /control/stats/config` API instead.

  **NOTE:** If interval is custom then it will be equal to `90` days for
  compatibility reasons.  See openapi/openapi.yaml and `openapi/CHANGELOG.md`.
- The `POST /control/stats_config` HTTP API; use the new `PUT
  /control/stats/config/update` API instead.
- The `GET /control/querylog_info` HTTP API; use the new `GET
  /control/querylog/config` API instead.

  **NOTE:** If interval is custom then it will be equal to `90` days for
  compatibility reasons.  See openapi/openapi.yaml and `openapi/CHANGELOG.md`.
- The `POST /control/querylog_config` HTTP API; use the new `PUT
  /control/querylog/config/update` API instead.
=======
- Property `edns_client_subnet`, which in schema versions 16 and earlier used
  to be a part of the `dns` object, is now part of the `dns.edns_client_subnet`
  object:

  ```yaml
  # BEFORE:
  'dns':
    # …
    'edns_client_subnet': false

  # AFTER:
  'dns':
    # …
    'edns_client_subnet':
      'enabled': false
      'use_custom': false
      'custom_ip': ''
  ```

  To rollback this change, move the value of `dns.edns_client_subnet.enabled`
  into the `dns.edns_client_subnet`, remove the fields
  `dns.edns_client_subnet.enabled`, `dns.edns_client_subnet.use_custom`,
  `dns.edns_client_subnet.custom_ip`, and change the `schema_version` back to
  `16`.
>>>>>>> 012e5beb

### Fixed

- Various dark theme bugs ([#5439], [#5441], [#5442], [#5515]).
- Automatic update on MIPS64 and little-endian 32-bit MIPS architectures
  ([#5270], [#5373]).
- Requirements to domain names in domain-specific upstream configurations have
  been relaxed to meet those from [RFC 3696][rfc3696] ([#4884]).
- Failing service installation via script on FreeBSD ([#5431]).

[#1472]: https://github.com/AdguardTeam/AdGuardHome/issues/1472
[#4884]: https://github.com/AdguardTeam/AdGuardHome/issues/4884
[#5270]: https://github.com/AdguardTeam/AdGuardHome/issues/5270
[#5373]: https://github.com/AdguardTeam/AdGuardHome/issues/5373
[#5431]: https://github.com/AdguardTeam/AdGuardHome/issues/5431
[#5439]: https://github.com/AdguardTeam/AdGuardHome/issues/5439
[#5441]: https://github.com/AdguardTeam/AdGuardHome/issues/5441
[#5442]: https://github.com/AdguardTeam/AdGuardHome/issues/5442
[#5468]: https://github.com/AdguardTeam/AdGuardHome/issues/5468
[#5515]: https://github.com/AdguardTeam/AdGuardHome/issues/5515

[rfc3696]: https://datatracker.ietf.org/doc/html/rfc3696

<!--
NOTE: Add new changes ABOVE THIS COMMENT.
-->



## [v0.107.25] - 2023-02-21

See also the [v0.107.25 GitHub milestone][ms-v0.107.25].

### Fixed

- Panic when using unencrypted DNS-over-HTTPS ([#5518]).

[#5518]: https://github.com/AdguardTeam/AdGuardHome/issues/5518

[ms-v0.107.25]: https://github.com/AdguardTeam/AdGuardHome/milestone/61?closed=1



## [v0.107.24] - 2023-02-15

See also the [v0.107.24 GitHub milestone][ms-v0.107.24].

### Security

- Go version has been updated, both because Go 1.18 has reached end of life an
  to prevent the possibility of exploiting the Go vulnerabilities fixed in [Go
  1.19.6][go-1.19.6].

### Added

- The ability to disable statistics by using the new `statistics.enabled`
  field.  Previously it was necessary to set the `statistics_interval` to 0,
  losing the previous value ([#1717], [#4299]).
- The ability to exclude domain names from the query log or statistics by using
  the new `querylog.ignored` or `statistics.ignored` fields ([#1717], [#4299]).
  The UI changes are coming in the upcoming releases.

### Changed

#### Configuration Changes

In this release, the schema version has changed from 14 to 16.

- Property `statistics_interval`, which in schema versions 15 and earlier used
  to be a part of the `dns` object, is now a part of the `statistics` object:

  ```yaml
  # BEFORE:
  'dns':
    # …
    'statistics_interval': 1

  # AFTER:
  'statistics':
    # …
    'interval': 1
  ```

  To rollback this change, move the property back into the `dns` object and
  change the `schema_version` back to `15`.
- The fields `dns.querylog_enabled`, `dns.querylog_file_enabled`,
  `dns.querylog_interval`, and `dns.querylog_size_memory` have been moved to the
  new `querylog` object.

  ```yaml
  # BEFORE:
  'dns':
    'querylog_enabled': true
    'querylog_file_enabled': true
    'querylog_interval': '2160h'
    'querylog_size_memory': 1000

  # AFTER:
  'querylog':
    'enabled': true
    'file_enabled': true
    'interval': '2160h'
    'size_memory': 1000
    'ignored': []
  ```

  To rollback this change, rename and move properties back into the `dns`
  object, remove `querylog` object and `querylog.ignored` property, and change
  the `schema_version` back to `14`.

### Deprecated

- Go 1.19 support.  Future versions will require at least Go 1.20 to build.

### Fixed

- Setting the AD (Authenticated Data) flag on responses that have the DO (DNSSEC
  OK) flag set but not the AD flag ([#5479]).
- Client names resolved via reverse DNS not being updated ([#4939]).
- The icon for League Of Legends on the Blocked services page ([#5433]).

### Removed

- Go 1.18 support, as it has reached end of life.

[#1717]: https://github.com/AdguardTeam/AdGuardHome/issues/1717
[#4299]: https://github.com/AdguardTeam/AdGuardHome/issues/4299
[#4939]: https://github.com/AdguardTeam/AdGuardHome/issues/4939
[#5433]: https://github.com/AdguardTeam/AdGuardHome/issues/5433
[#5479]: https://github.com/AdguardTeam/AdGuardHome/issues/5479

[go-1.19.6]:    https://groups.google.com/g/golang-announce/c/V0aBFqaFs_E
[ms-v0.107.24]: https://github.com/AdguardTeam/AdGuardHome/milestone/60?closed=1



## [v0.107.23] - 2023-02-01

See also the [v0.107.23 GitHub milestone][ms-v0.107.23].

### Added

- DNS64 support ([#5117]).  The function may be enabled with new `use_dns64`
  field under `dns` object in the configuration along with `dns64_prefixes`, the
  set of exclusion prefixes to filter AAAA responses.  The Well-Known Prefix
  (`64:ff9b::/96`) is used if no custom prefixes are specified.

### Fixed

- Filtering rules with `*` as the hostname not working properly ([#5245]).
- Various dark theme bugs ([#5375]).

### Removed

- The “beta frontend” and the corresponding APIs.  They never quite worked
  properly, and the future new version of AdGuard Home API will probably be
  different.

  Correspondingly, the configuration parameter `beta_bind_port` has been removed
  as well.

[#5117]: https://github.com/AdguardTeam/AdGuardHome/issues/5117
[#5245]: https://github.com/AdguardTeam/AdGuardHome/issues/5245
[#5375]: https://github.com/AdguardTeam/AdGuardHome/issues/5375

[ms-v0.107.23]: https://github.com/AdguardTeam/AdGuardHome/milestone/59?closed=1



## [v0.107.22] - 2023-01-19

See also the [v0.107.22 GitHub milestone][ms-v0.107.22].

### Added

- Experimental Dark UI theme ([#613]).
- The new HTTP API `PUT /control/profile/update`, that updates current user
  language and UI theme.  The format of request body is described in
  `openapi/openapi.yaml`.

### Changed

- The HTTP API `GET /control/profile` now returns enhanced object with
  current user's name, language, and UI theme.  The format of response body is
  described in `openapi/openapi.yaml` and `openapi/CHANGELOG.md`.

### Fixed

- `AdGuardHome --update` freezing when another instance of AdGuard Home is
  running ([#4223], [#5191]).
- The `--update` flag performing an update even when there is no version change.
- Failing HTTPS redirection on saving the encryption settings ([#4898]).
- Zeroing rules counter of erroneously edited filtering rule lists ([#5290]).
- Filters updating strategy, which could sometimes lead to use of broken or
  incompletely downloaded lists ([#5258]).

[#613]:  https://github.com/AdguardTeam/AdGuardHome/issues/613
[#5191]: https://github.com/AdguardTeam/AdGuardHome/issues/5191
[#5290]: https://github.com/AdguardTeam/AdGuardHome/issues/5290
[#5258]: https://github.com/AdguardTeam/AdGuardHome/issues/5258

[ms-v0.107.22]: https://github.com/AdguardTeam/AdGuardHome/milestone/58?closed=1



## [v0.107.21] - 2022-12-15

See also the [v0.107.21 GitHub milestone][ms-v0.107.21].

### Changed

- The URLs of the default filters for new installations are synchronized to
  those introduced in v0.107.20 ([#5238]).

  **NOTE:** Some users may need to re-add the lists from the vetted filter lists
  to update the URLs to the new ones.  Custom filters added by users themselves
  do not require re-adding.

### Fixed

- Errors popping up during updates of settings, which could sometimes cause the
  server to stop responding ([#5251]).

[#5238]: https://github.com/AdguardTeam/AdGuardHome/issues/5238
[#5251]: https://github.com/AdguardTeam/AdGuardHome/issues/5251

[ms-v0.107.21]: https://github.com/AdguardTeam/AdGuardHome/milestone/57?closed=1



## [v0.107.20] - 2022-12-07

See also the [v0.107.20 GitHub milestone][ms-v0.107.20].

### Security

- Go version has been updated to prevent the possibility of exploiting the
  CVE-2022-41717 and CVE-2022-41720 Go vulnerabilities fixed in [Go
  1.18.9][go-1.18.9].

### Added

- The ability to clear the DNS cache ([#5190]).

### Changed

- DHCP server initialization errors are now logged at debug level if the server
  itself disabled ([#4944]).

### Fixed

- Wrong validation error messages on the DHCP configuration page ([#5208]).
- Slow upstream checks making the API unresponsive ([#5193]).
- The TLS initialization errors preventing AdGuard Home from starting ([#5189]).
  Instead, AdGuard Home disables encryption and shows an error message on the
  encryption settings page in the UI, which was the intended previous behavior.
- URLs of some vetted blocklists.

[#4944]: https://github.com/AdguardTeam/AdGuardHome/issues/4944
[#5189]: https://github.com/AdguardTeam/AdGuardHome/issues/5189
[#5190]: https://github.com/AdguardTeam/AdGuardHome/issues/5190
[#5193]: https://github.com/AdguardTeam/AdGuardHome/issues/5193
[#5208]: https://github.com/AdguardTeam/AdGuardHome/issues/5208

[go-1.18.9]:    https://groups.google.com/g/golang-announce/c/L_3rmdT0BMU
[ms-v0.107.20]: https://github.com/AdguardTeam/AdGuardHome/milestone/56?closed=1



## [v0.107.19] - 2022-11-23

See also the [v0.107.19 GitHub milestone][ms-v0.107.19].

### Added

- The ability to block popular Mastodon instances
  ([AdguardTeam/HostlistsRegistry#100]).
- The new `--update` command-line option, which allows updating AdGuard Home
  silently ([#4223]).

### Changed

- Minor UI changes.

[#4223]: https://github.com/AdguardTeam/AdGuardHome/issues/4223

[ms-v0.107.19]: https://github.com/AdguardTeam/AdGuardHome/milestone/55?closed=1

[AdguardTeam/HostlistsRegistry#100]: https://github.com/AdguardTeam/HostlistsRegistry/pull/100



## [v0.107.18] - 2022-11-08

See also the [v0.107.18 GitHub milestone][ms-v0.107.18].

### Fixed

- Crash on some systems when domains from system hosts files are processed
  ([#5089]).

[#5089]: https://github.com/AdguardTeam/AdGuardHome/issues/5089

[ms-v0.107.18]: https://github.com/AdguardTeam/AdGuardHome/milestone/54?closed=1



## [v0.107.17] - 2022-11-02

See also the [v0.107.17 GitHub milestone][ms-v0.107.17].

### Security

- Go version has been updated to prevent the possibility of exploiting the
  CVE-2022-41716 Go vulnerability fixed in [Go 1.18.8][go-1.18.8].

### Added

- The warning message when adding a certificate having no IP addresses
  ([#4898]).
- Several new blockable services ([#3972]).  Those will now be more in sync with
  the services that are already blockable in AdGuard DNS.
- A new HTTP API, `GET /control/blocked_services/all`, that lists all available
  blocked services and their data, such as SVG icons ([#3972]).
- The new optional `tls.override_tls_ciphers` property, which allows
  overriding TLS ciphers used by AdGuard Home ([#4925], [#4990]).
- The ability to serve DNS on link-local IPv6 addresses ([#2926]).
- The ability to put [ClientIDs][clientid] into DNS-over-HTTPS hostnames as
  opposed to URL paths ([#3418]).  Note that AdGuard Home checks the server name
  only if the URL does not contain a ClientID.

### Changed

- DNS-over-TLS resolvers aren't returned anymore when the configured TLS
  certificate contains no IP addresses ([#4927]).
- Responses with `SERVFAIL` code are now cached for at least 30 seconds.

### Deprecated

- The `GET /control/blocked_services/services` HTTP API; use the new
  `GET /control/blocked_services/all` API instead ([#3972]).

### Fixed

- ClientIDs not working when using DNS-over-HTTPS with HTTP/3.
- Editing the URL of an enabled rule list also includes validation of the filter
  contents preventing from saving a bad one ([#4916]).
- The default value of `dns.cache_size` accidentally set to 0 has now been
  reverted to 4 MiB ([#5010]).
- Responses for which the DNSSEC validation had explicitly been omitted aren't
  cached now ([#4942]).
- Web UI not switching to HTTP/3 ([#4986], [#4993]).

[#2926]: https://github.com/AdguardTeam/AdGuardHome/issues/2926
[#3418]: https://github.com/AdguardTeam/AdGuardHome/issues/3418
[#3972]: https://github.com/AdguardTeam/AdGuardHome/issues/3972
[#4898]: https://github.com/AdguardTeam/AdGuardHome/issues/4898
[#4916]: https://github.com/AdguardTeam/AdGuardHome/issues/4916
[#4925]: https://github.com/AdguardTeam/AdGuardHome/issues/4925
[#4942]: https://github.com/AdguardTeam/AdGuardHome/issues/4942
[#4986]: https://github.com/AdguardTeam/AdGuardHome/issues/4986
[#4990]: https://github.com/AdguardTeam/AdGuardHome/issues/4990
[#4993]: https://github.com/AdguardTeam/AdGuardHome/issues/4993
[#5010]: https://github.com/AdguardTeam/AdGuardHome/issues/5010

[clientid]:     https://github.com/AdguardTeam/AdGuardHome/wiki/Clients#clientid
[go-1.18.8]:    https://groups.google.com/g/golang-announce/c/mbHY1UY3BaM
[ms-v0.107.17]: https://github.com/AdguardTeam/AdGuardHome/milestone/53?closed=1



## [v0.107.16] - 2022-10-07

This is a security update.  There is no GitHub milestone, since no GitHub issues
were resolved.

### Security

- Go version has been updated to prevent the possibility of exploiting the
  CVE-2022-2879, CVE-2022-2880, and CVE-2022-41715 Go vulnerabilities fixed in
  [Go 1.18.7][go-1.18.7].

[go-1.18.7]: https://groups.google.com/g/golang-announce/c/xtuG5faxtaU



## [v0.107.15] - 2022-10-03

See also the [v0.107.15 GitHub milestone][ms-v0.107.15].

### Security

- As an additional CSRF protection measure, AdGuard Home now ensures that
  requests that change its state but have no body (such as `POST
  /control/stats_reset` requests) do not have a `Content-Type` header set on
  them ([#4970]).

### Added

#### Experimental HTTP/3 Support

See [#3955] and the related issues for more details.  These features are still
experimental and may break or change in the future.

- DNS-over-HTTP/3 DNS and web UI client request support.  This feature must be
  explicitly enabled by setting the new property `dns.serve_http3` in the
  configuration file to `true`.
- DNS-over-HTTP upstreams can now upgrade to HTTP/3 if the new configuration
  file property `dns.use_http3_upstreams` is set to `true`.
- Upstreams with forced DNS-over-HTTP/3 and no fallback to prior HTTP versions
  using the `h3://` scheme.

### Fixed

- User-specific blocked services not applying correctly ([#4945], [#4982],
  [#4983]).
- `only application/json is allowed` errors in various APIs ([#4970]).

[#3955]: https://github.com/AdguardTeam/AdGuardHome/issues/3955
[#4945]: https://github.com/AdguardTeam/AdGuardHome/issues/4945
[#4970]: https://github.com/AdguardTeam/AdGuardHome/issues/4970
[#4982]: https://github.com/AdguardTeam/AdGuardHome/issues/4982
[#4983]: https://github.com/AdguardTeam/AdGuardHome/issues/4983

[ms-v0.107.15]: https://github.com/AdguardTeam/AdGuardHome/milestone/51?closed=1



## [v0.107.14] - 2022-09-29

See also the [v0.107.14 GitHub milestone][ms-v0.107.14].

### Security

A Cross-Site Request Forgery (CSRF) vulnerability has been discovered.  We thank
Daniel Elkabes from Mend.io for reporting this vulnerability to us.  This is
[CVE-2022-32175].

#### `SameSite` Policy

The `SameSite` policy on the AdGuard Home session cookies is now set to `Lax`.
Which means that the only cross-site HTTP request for which the browser is
allowed to send the session cookie is navigating to the AdGuard Home domain.

**Users are strongly advised to log out, clear browser cache, and log in again
after updating.**

#### Removal Of Plain-Text APIs (BREAKING API CHANGE)

We have implemented several measures to prevent such vulnerabilities in the
future, but some of these measures break backwards compatibility for the sake of
better protection.

The following APIs, which previously accepted or returned `text/plain` data,
now accept or return data as JSON.  All new formats for the request and response
bodies are documented in `openapi/openapi.yaml` and `openapi/CHANGELOG.md`.

- `GET  /control/i18n/current_language`;
- `POST /control/dhcp/find_active_dhcp`;
- `POST /control/filtering/set_rules`;
- `POST /control/i18n/change_language`.

#### Stricter Content-Type Checks (BREAKING API CHANGE)

All JSON APIs that expect a body now check if the request actually has
`Content-Type` set to `application/json`.

#### Other Security Changes

- Weaker cipher suites that use the CBC (cipher block chaining) mode of
  operation have been disabled ([#2993]).

### Added

- Support for plain (unencrypted) HTTP/2 ([#4930]).  This is useful for AdGuard
  Home installations behind a reverse proxy.

### Fixed

- Incorrect path template in DDR responses ([#4927]).

[#2993]: https://github.com/AdguardTeam/AdGuardHome/issues/2993
[#4927]: https://github.com/AdguardTeam/AdGuardHome/issues/4927
[#4930]: https://github.com/AdguardTeam/AdGuardHome/issues/4930

[CVE-2022-32175]: https://www.cvedetails.com/cve/CVE-2022-32175
[ms-v0.107.14]:   https://github.com/AdguardTeam/AdGuardHome/milestone/50?closed=1



## [v0.107.13] - 2022-09-14

See also the [v0.107.13 GitHub milestone][ms-v0.107.13].

### Added

- The new optional `dns.ipset_file` property, which can be set in the
  configuration file.  It allows loading the `ipset` list from a file, just like
  `dns.upstream_dns_file` does for upstream servers ([#4686]).

### Changed

- The minimum DHCP message size is reassigned back to BOOTP's constraint of 300
  bytes ([#4904]).

### Fixed

- Panic when adding a static lease within the disabled DHCP server ([#4722]).

[#4686]: https://github.com/AdguardTeam/AdGuardHome/issues/4686
[#4722]: https://github.com/AdguardTeam/AdGuardHome/issues/4722
[#4904]: https://github.com/AdguardTeam/AdGuardHome/issues/4904

[ms-v0.107.13]: https://github.com/AdguardTeam/AdGuardHome/milestone/49?closed=1



## [v0.107.12] - 2022-09-07

See also the [v0.107.12 GitHub milestone][ms-v0.107.12].

### Security

- Go version has been updated to prevent the possibility of exploiting the
  CVE-2022-27664 and CVE-2022-32190 Go vulnerabilities fixed in
  [Go 1.18.6][go-1.18.6].

### Added

- New `bool`, `dur`, `u8`, and `u16` DHCP options to provide more convenience on
  options control by setting values in a human-readable format ([#4705]).  See
  also a [Wiki page][wiki-dhcp-opts].
- New `del` DHCP option which removes the corresponding option from server's
  response ([#4337]).  See also a [Wiki page][wiki-dhcp-opts].

  **NOTE:** This modifier affects all the parameters in the response and not
  only the requested ones.
- A new HTTP API, `GET /control/blocked_services/services`, that lists all
  available blocked services ([#4535]).

### Changed

- The DHCP options handling is now closer to the [RFC 2131][rfc-2131] ([#4705]).
- When the DHCP server is enabled, queries for domain names under
  `dhcp.local_domain_name` not pointing to real DHCP client hostnames are now
  processed by filters ([#4865]).
- The `DHCPREQUEST` handling is now closer to the [RFC 2131][rfc-2131]
  ([#4863]).
- The internal DNS client, used to resolve hostnames of external clients and
  also during automatic updates, now respects the upstream mode settings for the
  main DNS client ([#4403]).

### Deprecated

- Ports 784 and 8853 for DNS-over-QUIC in Docker images.  Users who still serve
  DoQ on these ports are encouraged to move to the standard port 853.  These
  ports will be removed from the `EXPOSE` section of our `Dockerfile` in a
  future release.
- Go 1.18 support.  Future versions will require at least Go 1.19 to build.

### Fixed

- The length of the DHCP server's response is now at least 576 bytes as per
  [RFC 2131][rfc-2131] recommendation ([#4337]).
- Dynamic leases created with empty hostnames ([#4745]).
- Unnecessary logging of non-critical statistics errors ([#4850]).

[#4337]: https://github.com/AdguardTeam/AdGuardHome/issues/4337
[#4403]: https://github.com/AdguardTeam/AdGuardHome/issues/4403
[#4535]: https://github.com/AdguardTeam/AdGuardHome/issues/4535
[#4705]: https://github.com/AdguardTeam/AdGuardHome/issues/4705
[#4745]: https://github.com/AdguardTeam/AdGuardHome/issues/4745
[#4850]: https://github.com/AdguardTeam/AdGuardHome/issues/4850
[#4863]: https://github.com/AdguardTeam/AdGuardHome/issues/4863
[#4865]: https://github.com/AdguardTeam/AdGuardHome/issues/4865

[go-1.18.6]:      https://groups.google.com/g/golang-announce/c/x49AQzIVX-s
[ms-v0.107.12]:   https://github.com/AdguardTeam/AdGuardHome/milestone/48?closed=1
[rfc-2131]:       https://datatracker.ietf.org/doc/html/rfc2131
[wiki-dhcp-opts]: https://github.com/adguardTeam/adGuardHome/wiki/DHCP#config-4



## [v0.107.11] - 2022-08-19

See also the [v0.107.11 GitHub milestone][ms-v0.107.11].

### Added

- Bilibili service blocking ([#4795]).

### Changed

- DNS-over-QUIC connections now use keepalive.

### Fixed

- Migrations from releases older than v0.107.7 failing ([#4846]).

[#4795]: https://github.com/AdguardTeam/AdGuardHome/issues/4795
[#4846]: https://github.com/AdguardTeam/AdGuardHome/issues/4846

[ms-v0.107.11]: https://github.com/AdguardTeam/AdGuardHome/milestone/47?closed=1



## [v0.107.10] - 2022-08-17

See also the [v0.107.10 GitHub milestone][ms-v0.107.10].

### Added

- Arabic localization.
- Support for Discovery of Designated Resolvers (DDR) according to the [RFC
  draft][ddr-draft] ([#4463]).

### Changed

- Our snap package now uses the `core22` image as its base ([#4843]).

### Fixed

- DHCP not working on most OSes ([#4836]).
- `invalid argument` errors during update checks on older Linux kernels
  ([#4670]).
- Data races and concurrent map access in statistics module ([#4358], [#4342]).

[#4342]: https://github.com/AdguardTeam/AdGuardHome/issues/4342
[#4358]: https://github.com/AdguardTeam/AdGuardHome/issues/4358
[#4670]: https://github.com/AdguardTeam/AdGuardHome/issues/4670
[#4836]: https://github.com/AdguardTeam/AdGuardHome/issues/4836
[#4843]: https://github.com/AdguardTeam/AdGuardHome/issues/4843

[ddr-draft]:    https://datatracker.ietf.org/doc/html/draft-ietf-add-ddr-08
[ms-v0.107.10]: https://github.com/AdguardTeam/AdGuardHome/milestone/46?closed=1



## [v0.107.9] - 2022-08-03

See also the [v0.107.9 GitHub milestone][ms-v0.107.9].

### Security

- Go version has been updated to prevent the possibility of exploiting the
  CVE-2022-32189 Go vulnerability fixed in [Go 1.18.5][go-1.18.5].  Go 1.17
  support has also been removed, as it has reached end of life and will not
  receive security updates.

### Added

- Domain-specific upstream servers test.  If such test fails, a warning message
  is shown ([#4517]).
- `windows/arm64` support ([#3057]).

### Changed

- UI and update links have been changed to make them more resistant to DNS
  blocking.

### Fixed

- DHCP not working on most OSes ([#4836]).
- Several UI issues ([#4775], [#4776], [#4782]).

### Removed

- Go 1.17 support, as it has reached end of life.

[#3057]: https://github.com/AdguardTeam/AdGuardHome/issues/3057
[#4517]: https://github.com/AdguardTeam/AdGuardHome/issues/4517
[#4775]: https://github.com/AdguardTeam/AdGuardHome/issues/4775
[#4776]: https://github.com/AdguardTeam/AdGuardHome/issues/4776
[#4782]: https://github.com/AdguardTeam/AdGuardHome/issues/4782
[#4836]: https://github.com/AdguardTeam/AdGuardHome/issues/4836

[go-1.18.5]:   https://groups.google.com/g/golang-announce/c/YqYYG87xB10
[ms-v0.107.9]: https://github.com/AdguardTeam/AdGuardHome/milestone/45?closed=1



## [v0.107.8] - 2022-07-13

See also the [v0.107.8 GitHub milestone][ms-v0.107.8].

### Security

- Go version has been updated to prevent the possibility of exploiting the
  CVE-2022-1705, CVE-2022-32148, CVE-2022-30631, and other Go vulnerabilities
  fixed in [Go 1.17.12][go-1.17.12].

  <!--
      TODO(a.garipov): Use the above format in all similar announcements below.
  -->

### Fixed

- DHCP lease validation incorrectly letting users assign the IP address of the
  gateway as the address of the lease ([#4698]).
- Updater no longer expects a hardcoded name for  `AdGuardHome` executable
  ([#4219]).
- Inconsistent names of runtime clients from hosts files ([#4683]).
- PTR requests for addresses leased by DHCP will now be resolved into hostnames
  under `dhcp.local_domain_name` ([#4699]).
- Broken service installation on OpenWrt ([#4677]).

[#4219]: https://github.com/AdguardTeam/AdGuardHome/issues/4219
[#4677]: https://github.com/AdguardTeam/AdGuardHome/issues/4677
[#4683]: https://github.com/AdguardTeam/AdGuardHome/issues/4683
[#4698]: https://github.com/AdguardTeam/AdGuardHome/issues/4698
[#4699]: https://github.com/AdguardTeam/AdGuardHome/issues/4699

[go-1.17.12]:  https://groups.google.com/g/golang-announce/c/nqrv9fbR0zE
[ms-v0.107.8]: https://github.com/AdguardTeam/AdGuardHome/milestone/44?closed=1



## [v0.107.7] - 2022-06-06

See also the [v0.107.7 GitHub milestone][ms-v0.107.7].

### Security

- Go version has been updated to prevent the possibility of exploiting the
  [CVE-2022-29526], [CVE-2022-30634], [CVE-2022-30629], [CVE-2022-30580], and
  [CVE-2022-29804] Go vulnerabilities.
- Enforced password strength policy ([#3503]).

### Added

- Support for the final DNS-over-QUIC standard, [RFC 9250][rfc-9250] ([#4592]).
- Support upstreams for subdomains of a domain only ([#4503]).
- The ability to control each source of runtime clients separately via
  `clients.runtime_sources` configuration object ([#3020]).
- The ability to customize the set of networks that are considered private
  through the new `dns.private_networks` property in the configuration file
  ([#3142]).
- EDNS Client-Subnet information in the request details section of a query log
  record ([#3978]).
- Support for hostnames for plain UDP upstream servers using the `udp://` scheme
  ([#4166]).
- Logs are now collected by default on FreeBSD and OpenBSD when AdGuard Home is
  installed as a service ([#4213]).

### Changed

- On OpenBSD, the daemon script now uses the recommended `/bin/ksh` shell
  instead of the `/bin/sh` one ([#4533]).  To apply this change, backup your
  data and run `AdGuardHome -s uninstall && AdGuardHome -s install`.
- The default DNS-over-QUIC port number is now `853` instead of `754` in
  accordance with [RFC 9250][rfc-9250] ([#4276]).
- Reverse DNS now has a greater priority as the source of runtime clients'
  information than ARP neighborhood.
- Improved detection of runtime clients through more resilient ARP processing
  ([#3597]).
- The TTL of responses served from the optimistic cache is now lowered to 10
  seconds.
- Domain-specific private reverse DNS upstream servers are now validated to
  allow only `*.in-addr.arpa` and `*.ip6.arpa` domains pointing to
  locally-served networks ([#3381]).

  **NOTE:**  If you already have invalid entries in your configuration, consider
  removing them manually, since they essentially had no effect.
- Response filtering is now performed using the record types of the answer
  section of messages as opposed to the type of the question ([#4238]).
- Instead of adding the build time information, the build scripts now use the
  standardized environment variable [`SOURCE_DATE_EPOCH`][repr] to add the date
  of the commit from which the binary was built ([#4221]).  This should simplify
  reproducible builds for package maintainers and those who compile their own
  AdGuard Home.
- The property `local_domain_name` is now in the `dhcp` object in the
  configuration file to avoid confusion ([#3367]).
- The `dns.bogus_nxdomain` property in the configuration file now supports CIDR
  notation alongside IP addresses ([#1730]).

#### Configuration Changes

In this release, the schema version has changed from 12 to 14.

- Object `clients`, which in schema versions 13 and earlier was an array of
  actual persistent clients, is now consist of `persistent` and
  `runtime_sources` properties:

  ```yaml
  # BEFORE:
  'clients':
  - name: client-name
    # …

  # AFTER:
  'clients':
    'persistent':
      - name: client-name
        # …
    'runtime_sources':
      whois: true
      arp: true
      rdns: true
      dhcp: true
      hosts: true
  ```

  The value for `clients.runtime_sources.rdns` field is taken from
  `dns.resolve_clients` property.  To rollback this change, remove the
  `runtime_sources` property, move the contents of `persistent` into the
  `clients` itself, the value of `clients.runtime_sources.rdns` into the
  `dns.resolve_clients`, and change the `schema_version` back to `13`.
- Property `local_domain_name`, which in schema versions 12 and earlier used to
  be a part of the `dns` object, is now a part of the `dhcp` object:

  ```yaml
  # BEFORE:
  'dns':
    # …
    'local_domain_name': 'lan'

  # AFTER:
  'dhcp':
    # …
    'local_domain_name': 'lan'
  ```

  To rollback this change, move the property back into the `dns` object and
  change the `schema_version` back to `12`.

### Deprecated

- The `--no-etc-hosts` option.  Its functionality is now controlled by
  `clients.runtime_sources.hosts` configuration property.  v0.109.0 will remove
  the flag completely.

### Fixed

- Query log occasionally going into an infinite loop ([#4591]).
- Service startup on boot on systems using SysV-init ([#4480]).
- Detection of the stopped service status on macOS and Linux ([#4273]).
- Case-sensitive ClientID ([#4542]).
- Slow version update queries making other HTTP APIs unresponsive ([#4499]).
- ARP tables refreshing process causing excessive PTR requests ([#3157]).

[#1730]: https://github.com/AdguardTeam/AdGuardHome/issues/1730
[#3020]: https://github.com/AdguardTeam/AdGuardHome/issues/3020
[#3142]: https://github.com/AdguardTeam/AdGuardHome/issues/3142
[#3157]: https://github.com/AdguardTeam/AdGuardHome/issues/3157
[#3367]: https://github.com/AdguardTeam/AdGuardHome/issues/3367
[#3381]: https://github.com/AdguardTeam/AdGuardHome/issues/3381
[#3503]: https://github.com/AdguardTeam/AdGuardHome/issues/3503
[#3597]: https://github.com/AdguardTeam/AdGuardHome/issues/3597
[#3978]: https://github.com/AdguardTeam/AdGuardHome/issues/3978
[#4166]: https://github.com/AdguardTeam/AdGuardHome/issues/4166
[#4213]: https://github.com/AdguardTeam/AdGuardHome/issues/4213
[#4221]: https://github.com/AdguardTeam/AdGuardHome/issues/4221
[#4238]: https://github.com/AdguardTeam/AdGuardHome/issues/4238
[#4273]: https://github.com/AdguardTeam/AdGuardHome/issues/4273
[#4276]: https://github.com/AdguardTeam/AdGuardHome/issues/4276
[#4480]: https://github.com/AdguardTeam/AdGuardHome/issues/4480
[#4499]: https://github.com/AdguardTeam/AdGuardHome/issues/4499
[#4503]: https://github.com/AdguardTeam/AdGuardHome/issues/4503
[#4533]: https://github.com/AdguardTeam/AdGuardHome/issues/4533
[#4542]: https://github.com/AdguardTeam/AdGuardHome/issues/4542
[#4591]: https://github.com/AdguardTeam/AdGuardHome/issues/4591
[#4592]: https://github.com/AdguardTeam/AdGuardHome/issues/4592

[CVE-2022-29526]: https://www.cvedetails.com/cve/CVE-2022-29526
[CVE-2022-29804]: https://www.cvedetails.com/cve/CVE-2022-29804
[CVE-2022-30580]: https://www.cvedetails.com/cve/CVE-2022-30580
[CVE-2022-30629]: https://www.cvedetails.com/cve/CVE-2022-30629
[CVE-2022-30634]: https://www.cvedetails.com/cve/CVE-2022-30634
[ms-v0.107.7]:    https://github.com/AdguardTeam/AdGuardHome/milestone/43?closed=1
[rfc-9250]:       https://datatracker.ietf.org/doc/html/rfc9250



## [v0.107.6] - 2022-04-13

See also the [v0.107.6 GitHub milestone][ms-v0.107.6].

### Security

- `User-Agent` HTTP header removed from outgoing DNS-over-HTTPS requests.
- Go version has been updated to prevent the possibility of exploiting the
  [CVE-2022-24675], [CVE-2022-27536], and [CVE-2022-28327] Go vulnerabilities.

### Added

- Support for SVCB/HTTPS parameter `dohpath` in filtering rules with
  the `dnsrewrite` modifier according to the [RFC draft][dns-draft-02]
  ([#4463]).

### Changed

- Filtering rules with the `dnsrewrite` modifier that create SVCB or HTTPS
  responses should use `ech` instead of `echconfig` to conform with the [latest
  drafts][svcb-draft-08].

### Deprecated

- SVCB/HTTPS parameter name `echconfig` in filtering rules with the `dnsrewrite`
  modifier.  Use `ech` instead.  v0.109.0 will remove support for the outdated
  name `echconfig`.
- Obsolete `--no-mem-optimization` option ([#4437]).  v0.109.0 will remove the
  flag completely.

### Fixed

- I/O timeout errors when checking for the presence of another DHCP server.
- Network interfaces being incorrectly labeled as down during installation.
- Rules for blocking the QQ service ([#3717]).

### Removed

- Go 1.16 support, since that branch of the Go compiler has reached end of life
  and doesn't receive security updates anymore.

[#3717]: https://github.com/AdguardTeam/AdGuardHome/issues/3717
[#4437]: https://github.com/AdguardTeam/AdGuardHome/issues/4437
[#4463]: https://github.com/AdguardTeam/AdGuardHome/issues/4463

[CVE-2022-24675]: https://www.cvedetails.com/cve/CVE-2022-24675
[CVE-2022-27536]: https://www.cvedetails.com/cve/CVE-2022-27536
[CVE-2022-28327]: https://www.cvedetails.com/cve/CVE-2022-28327
[dns-draft-02]:   https://datatracker.ietf.org/doc/html/draft-ietf-add-svcb-dns-02#section-5.1
[ms-v0.107.6]:    https://github.com/AdguardTeam/AdGuardHome/milestone/42?closed=1
[repr]:           https://reproducible-builds.org/docs/source-date-epoch/
[svcb-draft-08]:  https://www.ietf.org/archive/id/draft-ietf-dnsop-svcb-https-08.html



## [v0.107.5] - 2022-03-04

This is a security update.  There is no GitHub milestone, since no GitHub issues
were resolved.

### Security

- Go version has been updated to prevent the possibility of exploiting the
  [CVE-2022-24921] Go vulnerability.

[CVE-2022-24921]: https://www.cvedetails.com/cve/CVE-2022-24921



## [v0.107.4] - 2022-03-01

See also the [v0.107.4 GitHub milestone][ms-v0.107.4].

### Security

- Go version has been updated to prevent the possibility of exploiting the
  [CVE-2022-23806], [CVE-2022-23772], and [CVE-2022-23773] Go vulnerabilities.

### Fixed

- Optimistic cache now responds with expired items even if those can't be
  resolved again ([#4254]).
- Unnecessarily complex hosts-related logic leading to infinite recursion in
  some cases ([#4216]).

[#4216]: https://github.com/AdguardTeam/AdGuardHome/issues/4216
[#4254]: https://github.com/AdguardTeam/AdGuardHome/issues/4254

[CVE-2022-23772]: https://www.cvedetails.com/cve/CVE-2022-23772
[CVE-2022-23773]: https://www.cvedetails.com/cve/CVE-2022-23773
[CVE-2022-23806]: https://www.cvedetails.com/cve/CVE-2022-23806
[ms-v0.107.4]:    https://github.com/AdguardTeam/AdGuardHome/milestone/41?closed=1



## [v0.107.3] - 2022-01-25

See also the [v0.107.3 GitHub milestone][ms-v0.107.3].

### Added

- Support for a `dnsrewrite` modifier with an empty `NOERROR` response
  ([#4133]).

### Fixed

- Wrong set of ports checked for duplicates during the initial setup ([#4095]).
- Incorrectly invalidated service domains ([#4120]).
- Poor testing of domain-specific upstream servers ([#4074]).
- Omitted aliases of hosts specified by another line within the OS's hosts file
  ([#4079]).

[#4074]: https://github.com/AdguardTeam/AdGuardHome/issues/4074
[#4079]: https://github.com/AdguardTeam/AdGuardHome/issues/4079
[#4095]: https://github.com/AdguardTeam/AdGuardHome/issues/4095
[#4120]: https://github.com/AdguardTeam/AdGuardHome/issues/4120
[#4133]: https://github.com/AdguardTeam/AdGuardHome/issues/4133

[ms-v0.107.3]: https://github.com/AdguardTeam/AdGuardHome/milestone/40?closed=1



## [v0.107.2] - 2021-12-29

See also the [v0.107.2 GitHub milestone][ms-v0.107.2].

### Fixed

- Infinite loops when TCP connections time out ([#4042]).

[#4042]: https://github.com/AdguardTeam/AdGuardHome/issues/4042

[ms-v0.107.2]: https://github.com/AdguardTeam/AdGuardHome/milestone/38?closed=1



## [v0.107.1] - 2021-12-29

See also the [v0.107.1 GitHub milestone][ms-v0.107.1].

### Changed

- The validation error message for duplicated allow- and blocklists in DNS
  settings now shows the duplicated elements ([#3975]).

### Fixed

- `ipset` initialization bugs ([#4027]).
- Legacy DNS rewrites from a wildcard pattern to a subdomain ([#4016]).
- Service not being stopped before running the `uninstall` service action
  ([#3868]).
- Broken `reload` service action on FreeBSD.
- Legacy DNS rewrites responding from upstream when a request other than `A` or
  `AAAA` is received ([#4008]).
- Panic on port availability check during installation ([#3987]).
- Incorrect application of rules from the OS's hosts files ([#3998]).

[#3868]: https://github.com/AdguardTeam/AdGuardHome/issues/3868
[#3975]: https://github.com/AdguardTeam/AdGuardHome/issues/3975
[#3987]: https://github.com/AdguardTeam/AdGuardHome/issues/3987
[#3998]: https://github.com/AdguardTeam/AdGuardHome/issues/3998
[#4008]: https://github.com/AdguardTeam/AdGuardHome/issues/4008
[#4016]: https://github.com/AdguardTeam/AdGuardHome/issues/4016
[#4027]: https://github.com/AdguardTeam/AdGuardHome/issues/4027

[ms-v0.107.1]: https://github.com/AdguardTeam/AdGuardHome/milestone/37?closed=1



## [v0.107.0] - 2021-12-21

See also the [v0.107.0 GitHub milestone][ms-v0.107.0].

### Added

- Upstream server information for responses from cache ([#3772]).  Note that old
  log entries concerning cached responses won't include that information.
- Finnish and Ukrainian localizations.
- Setting the timeout for IP address pinging in the "Fastest IP address" mode
  through the new `fastest_timeout` field in the configuration file ([#1992]).
- Static IP address detection on FreeBSD ([#3289]).
- Optimistic cache ([#2145]).
- New possible value of `6h` for `querylog_interval` property ([#2504]).
- Blocking access using ClientIDs ([#2624], [#3162]).
- `source` directives support in `/etc/network/interfaces` on Linux ([#3257]).
- [RFC 9000][rfc-9000] support in QUIC.
- Completely disabling statistics by setting the statistics interval to zero
  ([#2141]).
- The ability to completely purge DHCP leases ([#1691]).
- Settable timeouts for querying the upstream servers ([#2280]).
- Configuration file properties to change group and user ID on startup on Unix
  ([#2763]).
- Experimental OpenBSD support for AMD64 and 64-bit ARM CPUs ([#2439], [#3225],
  [#3226]).
- Support for custom port in DNS-over-HTTPS profiles for Apple's devices
  ([#3172]).
- `darwin/arm64` support ([#2443]).
- `freebsd/arm64` support ([#2441]).
- Output of the default addresses of the upstreams used for resolving PTRs for
  private addresses ([#3136]).
- Detection and handling of recurrent PTR requests for locally-served addresses
  ([#3185]).
- The ability to completely disable reverse DNS resolving of IPs from
  locally-served networks ([#3184]).
- New flag `--local-frontend` to serve dynamically changeable frontend files
  from disk as opposed to the ones that were compiled into the binary.

### Changed

- Port bindings are now checked for uniqueness ([#3835]).
- The DNSSEC check now simply checks against the AD flag in the response
  ([#3904]).
- Client objects in the configuration file are now sorted ([#3933]).
- Responses from cache are now labeled ([#3772]).
- Better error message for ED25519 private keys, which are not widely supported
  ([#3737]).
- Cache now follows RFC more closely for negative answers ([#3707]).
- `dnsrewrite` rules and other DNS rewrites will now be applied even when the
  protection is disabled ([#1558]).
- DHCP gateway address, subnet mask, IP address range, and leases validations
  ([#3529]).
- The `systemd` service script will now create the `/var/log` directory when it
  doesn't exist ([#3579]).
- Items in allowed clients, disallowed clients, and blocked hosts lists are now
  required to be unique ([#3419]).
- The TLS private key previously saved as a string isn't shown in API responses
  anymore ([#1898]).
- Better OpenWrt detection ([#3435]).
- DNS-over-HTTPS queries that come from HTTP proxies in the `trusted_proxies`
  list now use the real IP address of the client instead of the address of the
  proxy ([#2799]).
- Clients who are blocked by access settings now receive a `REFUSED` response
  when a protocol other than DNS-over-UDP and DNSCrypt is used.
- `dns.querylog_interval` property is now formatted in hours.
- Query log search now supports internationalized domains ([#3012]).
- Internationalized domains are now shown decoded in the query log with the
  original encoded version shown in request details ([#3013]).
- When `/etc/hosts`-type rules have several IPs for one host, all IPs are now
  returned instead of only the first one ([#1381]).
- Property `rlimit_nofile` is now in the `os` object of the configuration
  file, together with the new `group` and `user` properties ([#2763]).
- Permissions on filter files are now `0o644` instead of `0o600` ([#3198]).

#### Configuration Changes

In this release, the schema version has changed from 10 to 12.

- Property `dns.querylog_interval`, which in schema versions 11 and earlier used
  to be an integer number of days, is now a string with a human-readable
  duration:

  ```yaml
  # BEFORE:
  'dns':
    # …
    'querylog_interval': 90

  # AFTER:
  'dns':
    # …
    'querylog_interval': '2160h'
  ```

  To rollback this change, convert the property back into days and change the
  `schema_version` back to `11`.
- Property `rlimit_nofile`, which in schema versions 10 and earlier used to be
  on the top level, is now moved to the new `os` object:

  ```yaml
  # BEFORE:
  'rlimit_nofile': 42

  # AFTER:
  'os':
    'group': ''
    'rlimit_nofile': 42
    'user': ''
  ```

  To rollback this change, move the property on the top level and change the
  `schema_version` back to `10`.

### Deprecated

- Go 1.16 support.  v0.108.0 will require at least Go 1.17 to build.

### Fixed

- EDNS0 TCP keepalive option handling ([#3778]).
- Rules with the `denyallow` modifier applying to IP addresses when they
  shouldn't ([#3175]).
- The length of the EDNS0 client subnet option appearing too long for some
  upstream servers ([#3887]).
- Invalid redirection to the HTTPS web interface after saving enabled encryption
  settings ([#3558]).
- Incomplete propagation of the client's IP anonymization setting to the
  statistics ([#3890]).
- Incorrect results with the `dnsrewrite` modifier for entries from the
  operating system's hosts file ([#3815]).
- Matching against rules with `|` at the end of the domain name ([#3371]).
- Incorrect assignment of explicitly configured DHCP options ([#3744]).
- Occasional panic during shutdown ([#3655]).
- Addition of IPs into only one as opposed to all matching ipsets on Linux
  ([#3638]).
- Removal of temporary filter files ([#3567]).
- Panic when an upstream server responds with an empty question section
  ([#3551]).
- 9GAG blocking ([#3564]).
- DHCP now follows RFCs more closely when it comes to response sending and
  option selection ([#3443], [#3538]).
- Occasional panics when reading old statistics databases ([#3506]).
- `reload` service action on macOS and FreeBSD ([#3457]).
- Inaccurate using of service actions in the installation script ([#3450]).
- ClientID checking ([#3437]).
- Discovering other DHCP servers on `darwin` and `freebsd` ([#3417]).
- Switching listening address to unspecified one when bound to a single
  specified IPv4 address on Darwin (macOS) ([#2807]).
- Incomplete HTTP response for static IP address.
- DNSCrypt queries weren't appearing in query log ([#3372]).
- Wrong IP address for proxied DNS-over-HTTPS queries ([#2799]).
- Domain name letter case mismatches in DNS rewrites ([#3351]).
- Conflicts between IPv4 and IPv6 DNS rewrites ([#3343]).
- Letter case mismatches in `CNAME` filtering ([#3335]).
- Occasional breakages on network errors with DNS-over-HTTP upstreams ([#3217]).
- Errors when setting static IP on Linux ([#3257]).
- Treatment of domain names and FQDNs in custom rules with the `dnsrewrite`
  modifier that use the `PTR` type ([#3256]).
- Redundant hostname generating while loading static leases with empty hostname
  ([#3166]).
- Domain name case in responses ([#3194]).
- Custom upstreams selection for clients with ClientIDs in DNS-over-TLS and
  DNS-over-HTTP ([#3186]).
- Incorrect client-based filtering applying logic ([#2875]).

### Removed

- Go 1.15 support.

[#1381]: https://github.com/AdguardTeam/AdGuardHome/issues/1381
[#1558]: https://github.com/AdguardTeam/AdGuardHome/issues/1558
[#1691]: https://github.com/AdguardTeam/AdGuardHome/issues/1691
[#1898]: https://github.com/AdguardTeam/AdGuardHome/issues/1898
[#1992]: https://github.com/AdguardTeam/AdGuardHome/issues/1992
[#2141]: https://github.com/AdguardTeam/AdGuardHome/issues/2141
[#2145]: https://github.com/AdguardTeam/AdGuardHome/issues/2145
[#2280]: https://github.com/AdguardTeam/AdGuardHome/issues/2280
[#2439]: https://github.com/AdguardTeam/AdGuardHome/issues/2439
[#2441]: https://github.com/AdguardTeam/AdGuardHome/issues/2441
[#2443]: https://github.com/AdguardTeam/AdGuardHome/issues/2443
[#2504]: https://github.com/AdguardTeam/AdGuardHome/issues/2504
[#2624]: https://github.com/AdguardTeam/AdGuardHome/issues/2624
[#2763]: https://github.com/AdguardTeam/AdGuardHome/issues/2763
[#2799]: https://github.com/AdguardTeam/AdGuardHome/issues/2799
[#2807]: https://github.com/AdguardTeam/AdGuardHome/issues/2807
[#3012]: https://github.com/AdguardTeam/AdGuardHome/issues/3012
[#3013]: https://github.com/AdguardTeam/AdGuardHome/issues/3013
[#3136]: https://github.com/AdguardTeam/AdGuardHome/issues/3136
[#3162]: https://github.com/AdguardTeam/AdGuardHome/issues/3162
[#3166]: https://github.com/AdguardTeam/AdGuardHome/issues/3166
[#3172]: https://github.com/AdguardTeam/AdGuardHome/issues/3172
[#3175]: https://github.com/AdguardTeam/AdGuardHome/issues/3175
[#3184]: https://github.com/AdguardTeam/AdGuardHome/issues/3184
[#3185]: https://github.com/AdguardTeam/AdGuardHome/issues/3185
[#3186]: https://github.com/AdguardTeam/AdGuardHome/issues/3186
[#3194]: https://github.com/AdguardTeam/AdGuardHome/issues/3194
[#3198]: https://github.com/AdguardTeam/AdGuardHome/issues/3198
[#3217]: https://github.com/AdguardTeam/AdGuardHome/issues/3217
[#3225]: https://github.com/AdguardTeam/AdGuardHome/issues/3225
[#3226]: https://github.com/AdguardTeam/AdGuardHome/issues/3226
[#3256]: https://github.com/AdguardTeam/AdGuardHome/issues/3256
[#3257]: https://github.com/AdguardTeam/AdGuardHome/issues/3257
[#3289]: https://github.com/AdguardTeam/AdGuardHome/issues/3289
[#3335]: https://github.com/AdguardTeam/AdGuardHome/issues/3335
[#3343]: https://github.com/AdguardTeam/AdGuardHome/issues/3343
[#3351]: https://github.com/AdguardTeam/AdGuardHome/issues/3351
[#3371]: https://github.com/AdguardTeam/AdGuardHome/issues/3371
[#3372]: https://github.com/AdguardTeam/AdGuardHome/issues/3372
[#3417]: https://github.com/AdguardTeam/AdGuardHome/issues/3417
[#3419]: https://github.com/AdguardTeam/AdGuardHome/issues/3419
[#3435]: https://github.com/AdguardTeam/AdGuardHome/issues/3435
[#3437]: https://github.com/AdguardTeam/AdGuardHome/issues/3437
[#3443]: https://github.com/AdguardTeam/AdGuardHome/issues/3443
[#3450]: https://github.com/AdguardTeam/AdGuardHome/issues/3450
[#3457]: https://github.com/AdguardTeam/AdGuardHome/issues/3457
[#3506]: https://github.com/AdguardTeam/AdGuardHome/issues/3506
[#3529]: https://github.com/AdguardTeam/AdGuardHome/issues/3529
[#3538]: https://github.com/AdguardTeam/AdGuardHome/issues/3538
[#3551]: https://github.com/AdguardTeam/AdGuardHome/issues/3551
[#3558]: https://github.com/AdguardTeam/AdGuardHome/issues/3558
[#3564]: https://github.com/AdguardTeam/AdGuardHome/issues/3564
[#3567]: https://github.com/AdguardTeam/AdGuardHome/issues/3567
[#3568]: https://github.com/AdguardTeam/AdGuardHome/issues/3568
[#3579]: https://github.com/AdguardTeam/AdGuardHome/issues/3579
[#3607]: https://github.com/AdguardTeam/AdGuardHome/issues/3607
[#3638]: https://github.com/AdguardTeam/AdGuardHome/issues/3638
[#3655]: https://github.com/AdguardTeam/AdGuardHome/issues/3655
[#3707]: https://github.com/AdguardTeam/AdGuardHome/issues/3707
[#3737]: https://github.com/AdguardTeam/AdGuardHome/issues/3737
[#3744]: https://github.com/AdguardTeam/AdGuardHome/issues/3744
[#3772]: https://github.com/AdguardTeam/AdGuardHome/issues/3772
[#3778]: https://github.com/AdguardTeam/AdGuardHome/issues/3778
[#3815]: https://github.com/AdguardTeam/AdGuardHome/issues/3815
[#3835]: https://github.com/AdguardTeam/AdGuardHome/issues/3835
[#3887]: https://github.com/AdguardTeam/AdGuardHome/issues/3887
[#3890]: https://github.com/AdguardTeam/AdGuardHome/issues/3890
[#3904]: https://github.com/AdguardTeam/AdGuardHome/issues/3904
[#3933]: https://github.com/AdguardTeam/AdGuardHome/pull/3933

[ms-v0.107.0]: https://github.com/AdguardTeam/AdGuardHome/milestone/23?closed=1
[rfc-9000]:    https://datatracker.ietf.org/doc/html/rfc9000



## [v0.106.3] - 2021-05-19

See also the [v0.106.3 GitHub milestone][ms-v0.106.3].

### Added

- Support for reinstall (`-r`) and uninstall (`-u`) flags in the installation
  script ([#2462]).
- Support for DHCP `DECLINE` and `RELEASE` message types ([#3053]).

### Changed

- Add microseconds to log output.

### Fixed

- Intermittent "Warning: ID mismatch" errors ([#3087]).
- Error when using installation script on some ARMv7 devices ([#2542]).
- DHCP leases validation ([#3107], [#3127]).
- Local PTR request recursion in Docker containers ([#3064]).
- Ignoring client-specific filtering settings when filtering is disabled in
  general settings ([#2875]).
- Disallowed domains are now case-insensitive ([#3115]).

[#2462]: https://github.com/AdguardTeam/AdGuardHome/issues/2462
[#2542]: https://github.com/AdguardTeam/AdGuardHome/issues/2542
[#2875]: https://github.com/AdguardTeam/AdGuardHome/issues/2875
[#3053]: https://github.com/AdguardTeam/AdGuardHome/issues/3053
[#3064]: https://github.com/AdguardTeam/AdGuardHome/issues/3064
[#3107]: https://github.com/AdguardTeam/AdGuardHome/issues/3107
[#3115]: https://github.com/AdguardTeam/AdGuardHome/issues/3115
[#3127]: https://github.com/AdguardTeam/AdGuardHome/issues/3127

[ms-v0.106.3]: https://github.com/AdguardTeam/AdGuardHome/milestone/35?closed=1



## [v0.106.2] - 2021-05-06

See also the [v0.106.2 GitHub milestone][ms-v0.106.2].

### Fixed

- Uniqueness validation for dynamic DHCP leases ([#3056]).

[#3056]: https://github.com/AdguardTeam/AdGuardHome/issues/3056

[ms-v0.106.2]: https://github.com/AdguardTeam/AdGuardHome/milestone/34?closed=1



## [v0.106.1] - 2021-04-30

See also the [v0.106.1 GitHub milestone][ms-v0.106.1].

### Fixed

- Local domain name handling when the DHCP server is disabled ([#3028]).
- Normalization of previously-saved invalid static DHCP leases ([#3027]).
- Validation of IPv6 addresses with zones in system resolvers ([#3022]).

[#3022]: https://github.com/AdguardTeam/AdGuardHome/issues/3022
[#3027]: https://github.com/AdguardTeam/AdGuardHome/issues/3027
[#3028]: https://github.com/AdguardTeam/AdGuardHome/issues/3028

[ms-v0.106.1]: https://github.com/AdguardTeam/AdGuardHome/milestone/33?closed=1



## [v0.106.0] - 2021-04-28

See also the [v0.106.0 GitHub milestone][ms-v0.106.0].

### Added

- The ability to block user for login after configurable number of unsuccessful
  attempts for configurable time ([#2826]).
- `denyallow` modifier for filters ([#2923]).
- Hostname uniqueness validation in the DHCP server ([#2952]).
- Hostname generating for DHCP clients which don't provide their own ([#2723]).
- New flag `--no-etc-hosts` to disable client domain name lookups in the
  operating system's `/etc/hosts` files ([#1947]).
- The ability to set up custom upstreams to resolve PTR queries for local
  addresses and to disable the automatic resolving of clients' addresses
  ([#2704]).
- Logging of the client's IP address after failed login attempts ([#2824]).
- Search by clients' names in the query log ([#1273]).
- Verbose version output with `-v --version` ([#2416]).
- The ability to set a custom TLD or domain name for known hosts in the local
  network ([#2393], [#2961]).
- The ability to serve DNS queries on multiple hosts and interfaces ([#1401]).
- `ips` and `text` DHCP server options ([#2385]).
- `SRV` records support in filtering rules with the `dnsrewrite` modifier
  ([#2533]).

### Changed

- Our DoQ implementation is now updated to conform to the latest standard
  [draft][doq-draft-02] ([#2843]).
- Quality of logging ([#2954]).
- Normalization of hostnames sent by DHCP clients ([#2945], [#2952]).
- The access to the private hosts is now forbidden for users from external
  networks ([#2889]).
- The reverse lookup for local addresses is now performed via local resolvers
  ([#2704]).
- Stricter validation of the IP addresses of static leases in the DHCP server
  with regards to the netmask ([#2838]).
- Stricter validation of `dnsrewrite` filtering rule modifier parameters
  ([#2498]).
- New, more correct versioning scheme ([#2412]).

### Deprecated

- Go 1.15 support.  v0.107.0 will require at least Go 1.16 to build.

### Fixed

- Multiple answers for a `dnsrewrite` rule matching requests with repeating
  patterns in it ([#2981]).
- Root server resolving when custom upstreams for hosts are specified ([#2994]).
- Inconsistent resolving of DHCP clients when the DHCP server is disabled
  ([#2934]).
- Comment handling in clients' custom upstreams ([#2947]).
- Overwriting of DHCPv4 options when using the HTTP API ([#2927]).
- Assumption that MAC addresses always have the length of 6 octets ([#2828]).
- Support for more than one `/24` subnet in DHCP ([#2541]).
- Invalid filenames in the `mobileconfig` API responses ([#2835]).

### Removed

- Go 1.14 support.

[#1273]: https://github.com/AdguardTeam/AdGuardHome/issues/1273
[#1401]: https://github.com/AdguardTeam/AdGuardHome/issues/1401
[#1947]: https://github.com/AdguardTeam/AdGuardHome/issues/1947
[#2385]: https://github.com/AdguardTeam/AdGuardHome/issues/2385
[#2393]: https://github.com/AdguardTeam/AdGuardHome/issues/2393
[#2412]: https://github.com/AdguardTeam/AdGuardHome/issues/2412
[#2416]: https://github.com/AdguardTeam/AdGuardHome/issues/2416
[#2498]: https://github.com/AdguardTeam/AdGuardHome/issues/2498
[#2533]: https://github.com/AdguardTeam/AdGuardHome/issues/2533
[#2541]: https://github.com/AdguardTeam/AdGuardHome/issues/2541
[#2704]: https://github.com/AdguardTeam/AdGuardHome/issues/2704
[#2723]: https://github.com/AdguardTeam/AdGuardHome/issues/2723
[#2824]: https://github.com/AdguardTeam/AdGuardHome/issues/2824
[#2826]: https://github.com/AdguardTeam/AdGuardHome/issues/2826
[#2828]: https://github.com/AdguardTeam/AdGuardHome/issues/2828
[#2835]: https://github.com/AdguardTeam/AdGuardHome/issues/2835
[#2838]: https://github.com/AdguardTeam/AdGuardHome/issues/2838
[#2843]: https://github.com/AdguardTeam/AdGuardHome/issues/2843
[#2889]: https://github.com/AdguardTeam/AdGuardHome/issues/2889
[#2923]: https://github.com/AdguardTeam/AdGuardHome/issues/2923
[#2927]: https://github.com/AdguardTeam/AdGuardHome/issues/2927
[#2934]: https://github.com/AdguardTeam/AdGuardHome/issues/2934
[#2945]: https://github.com/AdguardTeam/AdGuardHome/issues/2945
[#2947]: https://github.com/AdguardTeam/AdGuardHome/issues/2947
[#2952]: https://github.com/AdguardTeam/AdGuardHome/issues/2952
[#2954]: https://github.com/AdguardTeam/AdGuardHome/issues/2954
[#2961]: https://github.com/AdguardTeam/AdGuardHome/issues/2961
[#2981]: https://github.com/AdguardTeam/AdGuardHome/issues/2981
[#2994]: https://github.com/AdguardTeam/AdGuardHome/issues/2994

[doq-draft-02]: https://tools.ietf.org/html/draft-ietf-dprive-dnsoquic-02
[ms-v0.106.0]:  https://github.com/AdguardTeam/AdGuardHome/milestone/26?closed=1



## [v0.105.2] - 2021-03-10

### Security

- Session token doesn't contain user's information anymore ([#2470]).

See also the [v0.105.2 GitHub milestone][ms-v0.105.2].

### Fixed

- Incomplete hostnames with trailing zero-bytes handling ([#2582]).
- Wrong DNS-over-TLS ALPN configuration ([#2681]).
- Inconsistent responses for messages with EDNS0 and AD when DNS caching is
  enabled ([#2600]).
- Incomplete OpenWrt detection ([#2757]).
- DHCP lease's `expired` field incorrect time format ([#2692]).
- Incomplete DNS upstreams validation ([#2674]).
- Wrong parsing of DHCP options of the `ip` type ([#2688]).

[#2470]: https://github.com/AdguardTeam/AdGuardHome/issues/2470
[#2582]: https://github.com/AdguardTeam/AdGuardHome/issues/2582
[#2600]: https://github.com/AdguardTeam/AdGuardHome/issues/2600
[#2674]: https://github.com/AdguardTeam/AdGuardHome/issues/2674
[#2681]: https://github.com/AdguardTeam/AdGuardHome/issues/2681
[#2688]: https://github.com/AdguardTeam/AdGuardHome/issues/2688
[#2692]: https://github.com/AdguardTeam/AdGuardHome/issues/2692
[#2757]: https://github.com/AdguardTeam/AdGuardHome/issues/2757

[ms-v0.105.2]: https://github.com/AdguardTeam/AdGuardHome/milestone/32?closed=1



## [v0.105.1] - 2021-02-15

See also the [v0.105.1 GitHub milestone][ms-v0.105.1].

### Changed

- Increased HTTP API timeouts ([#2671], [#2682]).
- "Permission denied" errors when checking if the machine has a static IP no
  longer prevent the DHCP server from starting ([#2667]).
- The server name sent by clients of TLS APIs is not only checked when
  `strict_sni_check` is enabled ([#2664]).
- HTTP API request body size limit for the `POST /control/access/set` and `POST
  /control/filtering/set_rules` HTTP APIs is increased ([#2666], [#2675]).

### Fixed

- Error when enabling the DHCP server when AdGuard Home couldn't determine if
  the machine has a static IP.
- Optical issue on custom rules ([#2641]).
- Occasional crashes during startup.
- The field `"range_start"` in the `GET /control/dhcp/status` HTTP API response
  is now correctly named again ([#2678]).
- DHCPv6 server's `ra_slaac_only` and `ra_allow_slaac` properties aren't reset
  to `false` on update anymore ([#2653]).
- The `Vary` header is now added along with `Access-Control-Allow-Origin` to
  prevent cache-related and other issues in browsers ([#2658]).
- The request body size limit is now set for HTTPS requests as well.
- Incorrect version tag in the Docker release ([#2663]).
- DNSCrypt queries weren't marked as such in logs ([#2662]).

[#2641]: https://github.com/AdguardTeam/AdGuardHome/issues/2641
[#2653]: https://github.com/AdguardTeam/AdGuardHome/issues/2653
[#2658]: https://github.com/AdguardTeam/AdGuardHome/issues/2658
[#2662]: https://github.com/AdguardTeam/AdGuardHome/issues/2662
[#2663]: https://github.com/AdguardTeam/AdGuardHome/issues/2663
[#2664]: https://github.com/AdguardTeam/AdGuardHome/issues/2664
[#2666]: https://github.com/AdguardTeam/AdGuardHome/issues/2666
[#2667]: https://github.com/AdguardTeam/AdGuardHome/issues/2667
[#2671]: https://github.com/AdguardTeam/AdGuardHome/issues/2671
[#2675]: https://github.com/AdguardTeam/AdGuardHome/issues/2675
[#2678]: https://github.com/AdguardTeam/AdGuardHome/issues/2678
[#2682]: https://github.com/AdguardTeam/AdGuardHome/issues/2682

[ms-v0.105.1]: https://github.com/AdguardTeam/AdGuardHome/milestone/31?closed=1



## [v0.105.0] - 2021-02-10

See also the [v0.105.0 GitHub milestone][ms-v0.105.0].

### Added

- Added more services to the "Blocked services" list ([#2224], [#2401]).
- `ipset` subdomain matching, just like `dnsmasq` does ([#2179]).
- ClientID support for DNS-over-HTTPS, DNS-over-QUIC, and DNS-over-TLS
  ([#1383]).
- The new `dnsrewrite` modifier for filters ([#2102]).
- The host checking API and the query logs API can now return multiple matched
  rules ([#2102]).
- Detecting of network interface configured to have static IP address via
  `/etc/network/interfaces` ([#2302]).
- DNSCrypt protocol support ([#1361]).
- A 5 second wait period until a DHCP server's network interface gets an IP
  address ([#2304]).
- `dnstype` modifier for filters ([#2337]).
- HTTP API request body size limit ([#2305]).

### Changed

- `Access-Control-Allow-Origin` is now only set to the same origin as the
  domain, but with an HTTP scheme as opposed to `*` ([#2484]).
- `workDir` now supports symlinks.
- Stopped mounting together the directories `/opt/adguardhome/conf` and
  `/opt/adguardhome/work` in our Docker images ([#2589]).
- When `dns.bogus_nxdomain` option is used, the server will now transform
  responses if there is at least one bogus address instead of all of them
  ([#2394]).  The new behavior is the same as in `dnsmasq`.
- Post-updating relaunch possibility is now determined OS-dependently ([#2231],
  [#2391]).
- Made the mobileconfig HTTP API more robust and predictable, add parameters and
  improve error response ([#2358]).
- Improved HTTP requests handling and timeouts ([#2343]).
- Our snap package now uses the `core20` image as its base ([#2306]).
- New build system and various internal improvements ([#2271], [#2276], [#2297],
  [#2509], [#2552], [#2639], [#2646]).

### Deprecated

- Go 1.14 support.  v0.106.0 will require at least Go 1.15 to build.
- The `darwin/386` port.  It will be removed in v0.106.0.
- The `"rule"` and `"filter_id"` fields in `GET /filtering/check_host` and
  `GET /querylog` responses.  They will be removed in v0.106.0 ([#2102]).

### Fixed

- Autoupdate bug in the Darwin (macOS) version ([#2630]).
- Unnecessary conversions from `string` to `net.IP`, and vice versa ([#2508]).
- Inability to set DNS cache TTL limits ([#2459]).
- Possible freezes on slower machines ([#2225]).
- A mitigation against records being shown in the wrong order on the query log
  page ([#2293]).
- A JSON parsing error in query log ([#2345]).
- Incorrect detection of the IPv6 address of an interface as well as another
  infinite loop in the `/dhcp/find_active_dhcp` HTTP API ([#2355]).

### Removed

- The undocumented ability to use hostnames as any of `bind_host` values in
  configuration.  Documentation requires them to be valid IP addresses, and now
  the implementation makes sure that that is the case ([#2508]).
- `Dockerfile` ([#2276]).  Replaced with the script
  `scripts/make/build-docker.sh` which uses `scripts/make/Dockerfile`.
- Support for pre-v0.99.3 format of query logs ([#2102]).

[#1361]: https://github.com/AdguardTeam/AdGuardHome/issues/1361
[#1383]: https://github.com/AdguardTeam/AdGuardHome/issues/1383
[#2102]: https://github.com/AdguardTeam/AdGuardHome/issues/2102
[#2179]: https://github.com/AdguardTeam/AdGuardHome/issues/2179
[#2224]: https://github.com/AdguardTeam/AdGuardHome/issues/2224
[#2225]: https://github.com/AdguardTeam/AdGuardHome/issues/2225
[#2231]: https://github.com/AdguardTeam/AdGuardHome/issues/2231
[#2271]: https://github.com/AdguardTeam/AdGuardHome/issues/2271
[#2276]: https://github.com/AdguardTeam/AdGuardHome/issues/2276
[#2293]: https://github.com/AdguardTeam/AdGuardHome/issues/2293
[#2297]: https://github.com/AdguardTeam/AdGuardHome/issues/2297
[#2302]: https://github.com/AdguardTeam/AdGuardHome/issues/2302
[#2304]: https://github.com/AdguardTeam/AdGuardHome/issues/2304
[#2305]: https://github.com/AdguardTeam/AdGuardHome/issues/2305
[#2306]: https://github.com/AdguardTeam/AdGuardHome/issues/2306
[#2337]: https://github.com/AdguardTeam/AdGuardHome/issues/2337
[#2343]: https://github.com/AdguardTeam/AdGuardHome/issues/2343
[#2345]: https://github.com/AdguardTeam/AdGuardHome/issues/2345
[#2355]: https://github.com/AdguardTeam/AdGuardHome/issues/2355
[#2358]: https://github.com/AdguardTeam/AdGuardHome/issues/2358
[#2391]: https://github.com/AdguardTeam/AdGuardHome/issues/2391
[#2394]: https://github.com/AdguardTeam/AdGuardHome/issues/2394
[#2401]: https://github.com/AdguardTeam/AdGuardHome/issues/2401
[#2459]: https://github.com/AdguardTeam/AdGuardHome/issues/2459
[#2484]: https://github.com/AdguardTeam/AdGuardHome/issues/2484
[#2508]: https://github.com/AdguardTeam/AdGuardHome/issues/2508
[#2509]: https://github.com/AdguardTeam/AdGuardHome/issues/2509
[#2552]: https://github.com/AdguardTeam/AdGuardHome/issues/2552
[#2589]: https://github.com/AdguardTeam/AdGuardHome/issues/2589
[#2630]: https://github.com/AdguardTeam/AdGuardHome/issues/2630
[#2639]: https://github.com/AdguardTeam/AdGuardHome/issues/2639
[#2646]: https://github.com/AdguardTeam/AdGuardHome/issues/2646

[ms-v0.105.0]: https://github.com/AdguardTeam/AdGuardHome/milestone/27?closed=1



## [v0.104.3] - 2020-11-19

See also the [v0.104.3 GitHub milestone][ms-v0.104.3].

### Fixed

- The accidentally exposed profiler HTTP API ([#2336]).

[#2336]: https://github.com/AdguardTeam/AdGuardHome/issues/2336

[ms-v0.104.3]: https://github.com/AdguardTeam/AdGuardHome/milestone/30?closed=1



## [v0.104.2] - 2020-11-19

See also the [v0.104.2 GitHub milestone][ms-v0.104.2].

### Added

- This changelog :-) ([#2294]).
- `HACKING.md`, a guide for developers.

### Changed

- Improved tests output ([#2273]).

### Fixed

- Query logs from file not loading after the ones buffered in memory ([#2325]).
- Unnecessary errors in query logs when switching between log files ([#2324]).
- `404 Not Found` errors on the DHCP settings page on Windows.  The page now
  correctly shows that DHCP is not currently available on that OS ([#2295]).
- Infinite loop in `/dhcp/find_active_dhcp` ([#2301]).

[#2273]: https://github.com/AdguardTeam/AdGuardHome/issues/2273
[#2294]: https://github.com/AdguardTeam/AdGuardHome/issues/2294
[#2295]: https://github.com/AdguardTeam/AdGuardHome/issues/2295
[#2301]: https://github.com/AdguardTeam/AdGuardHome/issues/2301
[#2324]: https://github.com/AdguardTeam/AdGuardHome/issues/2324
[#2325]: https://github.com/AdguardTeam/AdGuardHome/issues/2325

[ms-v0.104.2]: https://github.com/AdguardTeam/AdGuardHome/milestone/28?closed=1



<!--
[Unreleased]: https://github.com/AdguardTeam/AdGuardHome/compare/v0.107.26...HEAD
[v0.107.26]:  https://github.com/AdguardTeam/AdGuardHome/compare/v0.107.25...v0.107.26
-->

[Unreleased]: https://github.com/AdguardTeam/AdGuardHome/compare/v0.107.25...HEAD
[v0.107.25]:  https://github.com/AdguardTeam/AdGuardHome/compare/v0.107.24...v0.107.25
[v0.107.24]:  https://github.com/AdguardTeam/AdGuardHome/compare/v0.107.23...v0.107.24
[v0.107.23]:  https://github.com/AdguardTeam/AdGuardHome/compare/v0.107.22...v0.107.23
[v0.107.22]:  https://github.com/AdguardTeam/AdGuardHome/compare/v0.107.21...v0.107.22
[v0.107.21]:  https://github.com/AdguardTeam/AdGuardHome/compare/v0.107.20...v0.107.21
[v0.107.20]:  https://github.com/AdguardTeam/AdGuardHome/compare/v0.107.19...v0.107.20
[v0.107.19]:  https://github.com/AdguardTeam/AdGuardHome/compare/v0.107.18...v0.107.19
[v0.107.18]:  https://github.com/AdguardTeam/AdGuardHome/compare/v0.107.17...v0.107.18
[v0.107.17]:  https://github.com/AdguardTeam/AdGuardHome/compare/v0.107.16...v0.107.17
[v0.107.16]:  https://github.com/AdguardTeam/AdGuardHome/compare/v0.107.15...v0.107.16
[v0.107.15]:  https://github.com/AdguardTeam/AdGuardHome/compare/v0.107.14...v0.107.15
[v0.107.14]:  https://github.com/AdguardTeam/AdGuardHome/compare/v0.107.13...v0.107.14
[v0.107.13]:  https://github.com/AdguardTeam/AdGuardHome/compare/v0.107.12...v0.107.13
[v0.107.12]:  https://github.com/AdguardTeam/AdGuardHome/compare/v0.107.11...v0.107.12
[v0.107.11]:  https://github.com/AdguardTeam/AdGuardHome/compare/v0.107.10...v0.107.11
[v0.107.10]:  https://github.com/AdguardTeam/AdGuardHome/compare/v0.107.9...v0.107.10
[v0.107.9]:   https://github.com/AdguardTeam/AdGuardHome/compare/v0.107.8...v0.107.9
[v0.107.8]:   https://github.com/AdguardTeam/AdGuardHome/compare/v0.107.7...v0.107.8
[v0.107.7]:   https://github.com/AdguardTeam/AdGuardHome/compare/v0.107.6...v0.107.7
[v0.107.6]:   https://github.com/AdguardTeam/AdGuardHome/compare/v0.107.5...v0.107.6
[v0.107.5]:   https://github.com/AdguardTeam/AdGuardHome/compare/v0.107.4...v0.107.5
[v0.107.4]:   https://github.com/AdguardTeam/AdGuardHome/compare/v0.107.3...v0.107.4
[v0.107.3]:   https://github.com/AdguardTeam/AdGuardHome/compare/v0.107.2...v0.107.3
[v0.107.2]:   https://github.com/AdguardTeam/AdGuardHome/compare/v0.107.1...v0.107.2
[v0.107.1]:   https://github.com/AdguardTeam/AdGuardHome/compare/v0.107.0...v0.107.1
[v0.107.0]:   https://github.com/AdguardTeam/AdGuardHome/compare/v0.106.3...v0.107.0
[v0.106.3]:   https://github.com/AdguardTeam/AdGuardHome/compare/v0.106.2...v0.106.3
[v0.106.2]:   https://github.com/AdguardTeam/AdGuardHome/compare/v0.106.1...v0.106.2
[v0.106.1]:   https://github.com/AdguardTeam/AdGuardHome/compare/v0.106.0...v0.106.1
[v0.106.0]:   https://github.com/AdguardTeam/AdGuardHome/compare/v0.105.2...v0.106.0
[v0.105.2]:   https://github.com/AdguardTeam/AdGuardHome/compare/v0.105.1...v0.105.2
[v0.105.1]:   https://github.com/AdguardTeam/AdGuardHome/compare/v0.105.0...v0.105.1
[v0.105.0]:   https://github.com/AdguardTeam/AdGuardHome/compare/v0.104.3...v0.105.0
[v0.104.3]:   https://github.com/AdguardTeam/AdGuardHome/compare/v0.104.2...v0.104.3
[v0.104.2]:   https://github.com/AdguardTeam/AdGuardHome/compare/v0.104.1...v0.104.2<|MERGE_RESOLUTION|>--- conflicted
+++ resolved
@@ -25,18 +25,15 @@
 
 ### Added
 
-<<<<<<< HEAD
 - Two new HTTP APIs, `PUT /control/stats/config/update` and `GET
   control/stats/config`, which can be used to set and receive the query log
   configuration.  See openapi/openapi.yaml for the full description.
 - Two new HTTP APIs, `PUT /control/querylog/config/update` and `GET
   control/querylog/config`, which can be used to set and receive the statistics
   configuration.  See openapi/openapi.yaml for the full description.
-=======
 - The ability to set custom IP for EDNS Client Subnet by using the new
   `dns.edns_client_subnet.use_custom` and `dns.edns_client_subnet.custom_ip`
   fields ([#1472]).  The UI changes are coming in the upcoming releases.
->>>>>>> 012e5beb
 - The ability to use `dnstype` rules in the disallowed domains list ([#5468]).
   This allows dropping requests based on their question types.
 
@@ -44,10 +41,9 @@
 
 #### Configuration Changes
 
-In this release, the schema version has changed from 16 to 17.
-
-<<<<<<< HEAD
-- Property `statistics.interval`, which in schema versions 16 and earlier used
+In this release, the schema version has changed from 16 to 18.
+
+- Property `statistics.interval`, which in schema versions 17 and earlier used
   to be an integer number of days, is now a string with a human-readable
   duration:
 
@@ -64,25 +60,7 @@
   ```
 
   To rollback this change, convert the property back into days and change the
-  `schema_version` back to `16`.
-
-### Deprecated
-
-- The `GET /control/stats_info` HTTP API; use the new `GET
-  /control/stats/config` API instead.
-
-  **NOTE:** If interval is custom then it will be equal to `90` days for
-  compatibility reasons.  See openapi/openapi.yaml and `openapi/CHANGELOG.md`.
-- The `POST /control/stats_config` HTTP API; use the new `PUT
-  /control/stats/config/update` API instead.
-- The `GET /control/querylog_info` HTTP API; use the new `GET
-  /control/querylog/config` API instead.
-
-  **NOTE:** If interval is custom then it will be equal to `90` days for
-  compatibility reasons.  See openapi/openapi.yaml and `openapi/CHANGELOG.md`.
-- The `POST /control/querylog_config` HTTP API; use the new `PUT
-  /control/querylog/config/update` API instead.
-=======
+  `schema_version` back to `17`.
 - Property `edns_client_subnet`, which in schema versions 16 and earlier used
   to be a part of the `dns` object, is now part of the `dns.edns_client_subnet`
   object:
@@ -107,7 +85,23 @@
   `dns.edns_client_subnet.enabled`, `dns.edns_client_subnet.use_custom`,
   `dns.edns_client_subnet.custom_ip`, and change the `schema_version` back to
   `16`.
->>>>>>> 012e5beb
+
+### Deprecated
+
+- The `GET /control/stats_info` HTTP API; use the new `GET
+  /control/stats/config` API instead.
+
+  **NOTE:** If interval is custom then it will be equal to `90` days for
+  compatibility reasons.  See openapi/openapi.yaml and `openapi/CHANGELOG.md`.
+- The `POST /control/stats_config` HTTP API; use the new `PUT
+  /control/stats/config/update` API instead.
+- The `GET /control/querylog_info` HTTP API; use the new `GET
+  /control/querylog/config` API instead.
+
+  **NOTE:** If interval is custom then it will be equal to `90` days for
+  compatibility reasons.  See openapi/openapi.yaml and `openapi/CHANGELOG.md`.
+- The `POST /control/querylog_config` HTTP API; use the new `PUT
+  /control/querylog/config/update` API instead.
 
 ### Fixed
 
