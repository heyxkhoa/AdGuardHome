--- conflicted
+++ resolved
@@ -23,40 +23,40 @@
 NOTE: Add new changes BELOW THIS COMMENT.
 -->
 
-<!--
-NOTE: Add new changes ABOVE THIS COMMENT.
--->
-
-
-
-## [v0.107.24] - 2023-02-15
-
-See also the [v0.107.24 GitHub milestone][ms-v0.107.24].
-
-### Security
-
-- Go version has been updated, both because Go 1.18 has reached end of life an
-  to prevent the possibility of exploiting the Go vulnerabilities fixed in [Go
-  1.19.6][go-1.19.6].
-
-### Added
-
-<<<<<<< HEAD
+### Added
+
 - The new HTTP API `POST /control/protection`, that updates protection state
   and adds an optional pause duration ([#1333]).  The format of request body
   is described in `openapi/openapi.yaml`.  The duration of this pause could
   also be set with the new config field `protection_disabled_until` in `dns`
   section of the YAML configuration file.
-- The ability to exclude domain names from the query log by using the new
-  `querylog.ignored` field ([#1717], [#4299]).
-=======
+
+[#1333]: https://github.com/AdguardTeam/AdGuardHome/issues/1333
+
+<!--
+NOTE: Add new changes ABOVE THIS COMMENT.
+-->
+
+
+
+## [v0.107.24] - 2023-02-15
+
+See also the [v0.107.24 GitHub milestone][ms-v0.107.24].
+
+### Security
+
+- Go version has been updated, both because Go 1.18 has reached end of life an
+  to prevent the possibility of exploiting the Go vulnerabilities fixed in [Go
+  1.19.6][go-1.19.6].
+
+### Added
+
 - The ability to disable statistics by using the new `statistics.enabled`
   field.  Previously it was necessary to set the `statistics_interval` to 0,
   losing the previous value ([#1717], [#4299]).
 - The ability to exclude domain names from the query log or statistics by using
   the new `querylog.ignored` or `statistics.ignored` fields ([#1717], [#4299]).
   The UI changes are coming in the upcoming releases.
->>>>>>> 4d295a38
 
 ### Changed
 
@@ -120,7 +120,6 @@
 
 - Go 1.18 support, as it has reached end of life.
 
-[#1333]: https://github.com/AdguardTeam/AdGuardHome/issues/1333
 [#1717]: https://github.com/AdguardTeam/AdGuardHome/issues/1717
 [#4299]: https://github.com/AdguardTeam/AdGuardHome/issues/4299
 [#4939]: https://github.com/AdguardTeam/AdGuardHome/issues/4939
