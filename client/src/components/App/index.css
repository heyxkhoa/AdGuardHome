:root {
    --black: #131313;
    --bgcolor: #f5f7fb;
    --mcolor: #495057;
    --scolor: rgba(74, 74, 74, 0.7);
    --border-color: rgba(0, 40, 100, 0.12);
    --header-bgcolor: #fff;
    --card-bgcolor: #fff;
    --card-border-color: rgba(0, 40, 100, 0.12);
    --ctrl-bgcolor: #fff;
    --ctrl-select-bgcolor: rgba(69, 79, 94, 0.12);
    --ctrl-dropdown-color: #212529;
    --ctrl-dropdown-bgcolor-focus: #f8f9fa;
    --ctrl-dropdown-color-focus: #16181b;
    --btn-success-bgcolor: #5eba00;
    --form-disabled-bgcolor: #f8f9fa;
    --form-disabled-color: #495057;
    --rt-nodata-bgcolor: rgba(255,255,255,0.8);
    --rt-nodata-color: rgba(0,0,0,0.5);
    --modal-overlay-bgcolor: rgba(255, 255, 255, 0.75);
    --logs__table-bgcolor: #fff;
    --logs__row--blue-bgcolor: #e5effd;
    --logs__row--white-bgcolor: #fff;
    --detailed-info-color: #888888;
    --yellow-pale: rgba(247, 181, 0, 0.1);
    --green79: #67b279;
    --gray-a5: #a5a5a5;
    --gray-d8: #d8d8d8;
    --gray-f3: #f3f3f3;
    --loading-bg: rgba(255, 255, 255, 0.48);
    --font-family-monospace: Monaco, Menlo, "Ubuntu Mono", Consolas, source-code-pro, monospace;
    --font-size-disable-autozoom: 1rem;
    --alert-message-color: #24426c;
    --alert-message-border: #cbdbf2;
    --alert-message-bg: #dae5f5;
<<<<<<< HEAD
=======
    --checkbox-bg: #e2e2e2;
    --radio-bg: #ffffff;
>>>>>>> a2053526
}

[data-theme="dark"] {
    --black: #ffffff;
    --bgcolor: #131313;
    --mcolor: #e6e6e6;
    --scolor: #a5a5a5;
    --header-bgcolor: #131313;
    --border-color: #222;
    --card-bgcolor: #1c1c1c;
    --card-border-color: #3d3d3d;
    --ctrl-bgcolor: #1c1c1c;
    --ctrl-select-bgcolor: #3d3d3d;
    --ctrl-dropdown-color: #fff;
    --ctrl-dropdown-bgcolor-focus: #000;
    --ctrl-dropdown-color-focus: #fff;
    --btn-success-bgcolor: #67b279;
    --form-disabled-bgcolor: #2d2d2d;
    --form-disabled-color: #a5a5a5;
    --logs__text-color: #f3f3f3;
    --rt-nodata-bgcolor: #1c1c1c;
    --rt-nodata-color: #fff;
    --modal-overlay-bgcolor: rgba(19, 19, 19, 0.75);
    --logs__table-bgcolor: #3d3d3d;
    --logs__row--blue-bgcolor: #467fcf;
    --logs__row--white-bgcolor: #1c1c1c;
    --detailed-info-color: #fff;
    --gray300: #f3f3f3;
    --loading-bg: #131313;
    --alert-message-color: #e6e6e6;
    --alert-message-border: #363648;
    --alert-message-bg: #363648;
<<<<<<< HEAD
=======
    --checkbox-bg: #a4a4a4;
    --radio-bg: #a4a4a4;
>>>>>>> a2053526
}

body {
    margin: 0;
    padding: 0;
    font-family: -apple-system, BlinkMacSystemFont, "Segoe UI", "Helvetica Neue", Arial, sans-serif;
}

/* Disable Auto Zoom in Input - Safari on iPhone https://stackoverflow.com/a/6394497 */
@media screen and (max-width: 767px) {
    input, select, textarea {
        font-size: var(--font-size-disable-autozoom);
    }
}

.status {
    margin-top: 30px;
}

.container--wrap {
    min-height: calc(100vh - 160px);
}

@media screen and (min-width: 992px) {
    .container--wrap {
        min-height: calc(100vh - 117px);
    }
}

@media screen and (max-width: 992px) {
    .container--wrap {
        min-height: calc(100vh);
    }
}

.loading-bar {
    position: fixed;
    top: 0;
    left: 0;
    z-index: 103;
    height: 3px;
    background: linear-gradient(45deg, rgba(99, 125, 120, 1) 0%, rgba(88, 177, 101, 1) 100%);
}

.modal-body--medium {
    max-height: 20rem;
    overflow-y: auto;
}

.modal-body__item:not(:first-child) {
    padding-top: 1.5rem;
}

.font-monospace {
    font-family: var(--font-family-monospace);
}

.mw-75 {
    max-width: 75% !important;
}

.cursor--not-allowed {
    cursor: not-allowed;
}

.button-action {
    visibility: hidden;
}

.logs__row:hover .button-action,
.button-action--active {
    visibility: visible;
}

.ReactModal__Body--open {
    overflow: hidden;
}

a.btn-success.disabled {
    color: #fff;
}<|MERGE_RESOLUTION|>--- conflicted
+++ resolved
@@ -33,11 +33,8 @@
     --alert-message-color: #24426c;
     --alert-message-border: #cbdbf2;
     --alert-message-bg: #dae5f5;
-<<<<<<< HEAD
-=======
     --checkbox-bg: #e2e2e2;
     --radio-bg: #ffffff;
->>>>>>> a2053526
 }
 
 [data-theme="dark"] {
@@ -70,11 +67,8 @@
     --alert-message-color: #e6e6e6;
     --alert-message-border: #363648;
     --alert-message-bg: #363648;
-<<<<<<< HEAD
-=======
     --checkbox-bg: #a4a4a4;
     --radio-bg: #a4a4a4;
->>>>>>> a2053526
 }
 
 body {
